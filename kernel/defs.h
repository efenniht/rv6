struct buf;
struct context;
struct file;
struct inode;
struct pipe;
struct proc;
struct spinlock;
struct sleeplock;
struct stat;
struct superblock;

// bio.c
void            binit(void);
struct buf*     bread(uint, uint);
void            brelse(struct buf*);
void            bwrite(struct buf*);
void            bpin(struct buf*);
void            bunpin(struct buf*);

// console.c
void            consoleinit(void);
void            consoleintr(int);
void            consputc(int);

// exec.c
int             exec(char*, char**);

// file.c
struct file*    filealloc(void);
void            fileclose(struct file*);
struct file*    filedup(struct file*);
void            fileinit(void);
int             fileread(struct file*, uint64, int n);
int             filestat(struct file*, uint64 addr);
int             filewrite(struct file*, uint64, int n);

// fs.c
void            fsinit(int);
int             dirlink(struct inode*, char*, uint);
struct inode*   dirlookup(struct inode*, char*, uint*);
struct inode*   ialloc(uint, short);
struct inode*   idup(struct inode*);
void            iinit();
void            ilock(struct inode*);
void            iput(struct inode*);
void            iunlock(struct inode*);
void            iunlockput(struct inode*);
void            iupdate(struct inode*);
int             namecmp(const char*, const char*);
struct inode*   namei(char*);
struct inode*   nameiparent(char*, char*);
int             readi(struct inode*, int, uint64, uint, uint);
void            stati(struct inode*, struct stat*);
int             writei(struct inode*, int, uint64, uint, uint);
void            itrunc(struct inode*);

// ramdisk.c
void            ramdiskinit(void);
void            ramdiskintr(void);
void            ramdiskrw(struct buf*);

// kalloc.c
void*           kalloc(void);
void            kfree(void *);
void            kinit();

// log.c
void            initlog(int, struct superblock*);
void            log_write(struct buf*);
void            begin_op();
void            end_op();

// pipe.c
int             pipealloc(struct file**, struct file**);
void            pipeclose(struct pipe*, int);
int             piperead(struct pipe*, uint64, int);
int             pipewrite(struct pipe*, uint64, int);

// printf.c
void            printf(char*, ...);
void            panic(char*) __attribute__((noreturn));
void            printfinit(void);

// proc.c
int             cpuid(void);
void            exit(int);
int             fork(void);
int             growproc(int);
pagetable_t     proc_pagetable(struct proc *);
void            proc_freepagetable(pagetable_t, uint64);
int             kill(int);
struct cpu*     mycpu(void);
struct cpu*     getmycpu(void);
struct proc*    myproc();
void            procinit(void);
void            scheduler(void) __attribute__((noreturn));
void            sched(void);
void            setproc(struct proc*);
void            sleep(void*, struct spinlock*);
void            userinit(void);
int             wait(uint64);
void            wakeup(void*);
void            yield(void);
int             either_copyout(int user_dst, uint64 dst, void *src, uint64 len);
int             either_copyin(void *dst, int user_src, uint64 src, uint64 len);
void            procdump(void);

// swtch.S
void            swtch(struct context*, struct context*);

// spinlock.c
void            acquire(struct spinlock*);
int             holding(struct spinlock*);
void            initlock(struct spinlock*, char*);
void            release(struct spinlock*);
void            push_off(void);
void            pop_off(void);

// sleeplock.c
void            acquiresleep(struct sleeplock*);
void            releasesleep(struct sleeplock*);
int             holdingsleep(struct sleeplock*);
void            initsleeplock(struct sleeplock*, char*);

// string.c
int             memcmp(const void*, const void*, uint);
void*           memmove(void*, const void*, uint);
void*           memset(void*, int, uint);
char*           safestrcpy(char*, const char*, int);
int             strlen(const char*);
int             strncmp(const char*, const char*, uint);
char*           strncpy(char*, const char*, int);

// syscall.c
int             argint(int, int*);
int             argstr(int, char*, int);
int             argaddr(int, uint64 *);
int             fetchstr(uint64, char*, int);
int             fetchaddr(uint64, uint64*);
void            syscall();

// trap.c
extern uint     ticks;
void            trapinit(void);
void            trapinithart(void);
extern struct spinlock tickslock;
void            usertrapret(void);

// uart.c
void            uartinit(void);
void            uartintr(void);
<<<<<<< HEAD
void            uartputc(int);
void            uartputc_sync(int);
=======
void            uartputc(int, int);
>>>>>>> 27057bc9
int             uartgetc(void);

// vm.c
void            kvminit(void);
void            kvminithart(void);
uint64          kvmpa(uint64);
void            kvmmap(uint64, uint64, uint64, int);
int             mappages(pagetable_t, uint64, uint64, uint64, int);
pagetable_t     uvmcreate(void);
void            uvminit(pagetable_t, uchar *, uint);
uint64          uvmalloc(pagetable_t, uint64, uint64);
uint64          uvmdealloc(pagetable_t, uint64, uint64);
int             uvmcopy(pagetable_t, pagetable_t, uint64);
void            uvmfree(pagetable_t, uint64);
void            uvmunmap(pagetable_t, uint64, uint64, int);
void            uvmclear(pagetable_t, uint64);
uint64          walkaddr(pagetable_t, uint64);
int             copyout(pagetable_t, uint64, char *, uint64);
int             copyin(pagetable_t, char *, uint64, uint64);
int             copyinstr(pagetable_t, char *, uint64, uint64);

// plic.c
void            plicinit(void);
void            plicinithart(void);
int             plic_claim(void);
void            plic_complete(int);

// virtio_disk.c
void            virtio_disk_init(void);
void            virtio_disk_rw(struct buf *, int);
void            virtio_disk_intr();

// number of elements in fixed-size array
#define NELEM(x) (sizeof(x)/sizeof((x)[0]))<|MERGE_RESOLUTION|>--- conflicted
+++ resolved
@@ -149,12 +149,7 @@
 // uart.c
 void            uartinit(void);
 void            uartintr(void);
-<<<<<<< HEAD
-void            uartputc(int);
-void            uartputc_sync(int);
-=======
 void            uartputc(int, int);
->>>>>>> 27057bc9
 int             uartgetc(void);
 
 // vm.c
