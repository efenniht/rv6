// File system implementation.  Five layers:
//   + Blocks: allocator for raw disk blocks.
//   + Log: crash recovery for multi-step updates.
//   + Files: inode allocator, reading, writing, metadata.
//   + Directories: inode with special contents (list of other inodes!)
//   + Names: paths like /usr/rtm/xv6/fs.c for convenient naming.
//
// This file contains the low-level file system manipulation
// routines.  The (higher-level) system call implementations
// are in sysfile.c.

use crate::libc;
use crate::{
    bio::{bread, brelse},
    buf::Buf,
    file::Inode,
    log::{initlog, log_write},
    param::{NINODE, ROOTDEV},
    printf::panic,
    proc::{either_copyin, either_copyout, myproc},
    sleeplock::Sleeplock,
    spinlock::Spinlock,
    stat::{Stat, T_DIR},
    string::{strncmp, strncpy},
};
use core::mem;
use core::ptr;
pub const FD_DEVICE: u32 = 3;
pub const FD_INODE: u32 = 2;
pub const FD_PIPE: u32 = 1;
pub const FD_NONE: u32 = 0;

/// block size
/// Disk layout:
/// [ boot block | super block | log | inode blocks |
///                                          free bit map | data blocks]
///
/// mkfs computes the super block and builds an initial file system. The
/// super block describes the disk layout:
#[derive(Copy, Clone)]
pub struct Superblock {
    pub magic: u32,
    pub size: u32,
    pub nblocks: u32,
    pub ninodes: u32,
    pub nlog: u32,
    pub logstart: u32,
    pub inodestart: u32,
    pub bmapstart: u32,
}

#[derive(Default, Copy, Clone)]
pub struct Dirent {
    pub inum: u16,
    pub name: [libc::c_char; DIRSIZ],
}

/// On-disk inode structure
/// Both the kernel and user programs use this header file.
#[derive(Copy, Clone)]
// It needs repr(C) because it's struct for in-disk representation
// which should follow C(=machine) representation
// https://github.com/kaist-cp/rv6/issues/52
#[repr(C)]
pub struct Dinode {
    pub typ: i16,
    pub major: i16,
    pub minor: i16,
    pub nlink: i16,
    pub size: u32,
    pub addrs: [u32; 13],
}

/// Inodes.
///
/// An inode describes a single unnamed file.
/// The inode disk structure holds metadata: the file's type,
/// its size, the number of links referring to it, and the
/// list of blocks holding the file's content.
///
/// The inodes are laid out sequentially on disk at
/// sb.startinode. Each inode has a number, indicating its
/// position on the disk.
///
/// The kernel keeps a cache of in-use inodes in memory
/// to provide a place for synchronizing access
/// to inodes used by multiple processes. The cached
/// inodes include book-keeping information that is
/// not stored on disk: ip->ref and ip->valid.
///
/// An inode and its in-memory representation go through a
/// sequence of states before they can be used by the
/// rest of the file system code.
///
/// * Allocation: an inode is allocated if its type (on disk)
///   is non-zero. ialloc() allocates, and iput() frees if
///   the reference and link counts have fallen to zero.
///
/// * Referencing in cache: an entry in the inode cache
///   is free if ip->ref is zero. Otherwise ip->ref tracks
///   the number of in-memory pointers to the entry (open
///   files and current directories). iget() finds or
///   creates a cache entry and increments its ref; iput()
///   decrements ref.
///
/// * Valid: the information (type, size, &c) in an inode
///   cache entry is only correct when ip->valid is 1.
///   ilock() reads the inode from
///   the disk and sets ip->valid, while iput() clears
///   ip->valid if ip->ref has fallen to zero.
///
/// * Locked: file system code may only examine and modify
///   the information in an inode and its content if it
///   has first locked the inode.
///
/// Thus a typical sequence is:
///   ip = iget(dev, inum)
///   ilock(ip)
///   ... examine and modify ip->xxx ...
///   iunlock(ip)
///   iput(ip)
///
/// ilock() is separate from iget() so that system calls can
/// get a long-term reference to an inode (as for an open file)
/// and only lock it for short periods (e.g., in read()).
/// The separation also helps avoid deadlock and races during
/// pathname lookup. iget() increments ip->ref so that the inode
/// stays cached and pointers to it remain valid.
///
/// Many internal file system functions expect the caller to
/// have locked the inodes involved; this lets callers create
/// multi-step atomic operations.
///
/// The icache.lock spin-lock protects the allocation of icache
/// entries. Since ip->ref indicates whether an entry is free,
/// and ip->dev and ip->inum indicate which i-node an entry
/// holds, one must hold icache.lock while using any of those fields.
///
/// An ip->lock sleep-lock protects all ip-> fields other than ref,
/// dev, and inum.  One must hold ip->lock in order to
/// read or write that inode's ip->valid, ip->size, ip->type, &c.
#[derive(Copy, Clone)]
pub struct Icache {
    pub lock: Spinlock,
    pub inode: [Inode; 50],
}

impl Superblock {
    // TODO: transient measure
    pub const fn zeroed() -> Self {
        Self {
            magic: 0,
            size: 0,
            nblocks: 0,
            ninodes: 0,
            nlog: 0,
            logstart: 0,
            inodestart: 0,
            bmapstart: 0,
        }
    }
}

impl Icache {
    // TODO: transient measure
    pub const fn zeroed() -> Self {
        Self {
            lock: Spinlock::zeroed(),
            inode: [Inode::zeroed(); 50],
        }
    }
}

impl Inode {
    /// Copy a modified in-memory inode to disk.
    /// Must be called after every change to an ip->xxx field
    /// that lives on disk, since i-node cache is write-through.
    /// Caller must hold ip->lock.
    pub unsafe fn update(&mut self) {
        let mut bp: *mut Buf = ptr::null_mut();
        let mut dip: *mut Dinode = ptr::null_mut();
        bp = bread(self.dev, iblock(self.inum as i32, sb));
        dip = ((*bp).data.as_mut_ptr() as *mut Dinode)
            .offset((self.inum as u64).wrapping_rem(IPB as u64) as isize);
        (*dip).typ = self.typ;
        (*dip).major = self.major;
        (*dip).minor = self.minor;
        (*dip).nlink = self.nlink;
        (*dip).size = self.size;
        ptr::copy(
            self.addrs.as_mut_ptr() as *const libc::c_void,
            (*dip).addrs.as_mut_ptr() as *mut libc::c_void,
            ::core::mem::size_of::<[u32; 13]>(),
        );
        log_write(bp);
        brelse(bp);
    }

    /// Increment reference count for ip.
    /// Returns ip to enable ip = idup(ip1) idiom.
    pub unsafe fn idup(&mut self) -> *mut Self {
        icache.lock.acquire();
        self.ref_0 += 1;
        icache.lock.release();
        self
    }

    pub const fn zeroed() -> Self {
        // TODO: transient measure
        Self {
            dev: 0,
            inum: 0,
            ref_0: 0,
            lock: Sleeplock::zeroed(),
            valid: 0,
            typ: 0,
            major: 0,
            minor: 0,
            nlink: 0,
            size: 0,
            addrs: [0; 13],
        }
    }
}

/// On-disk file system format.
/// Both the kernel and user programs use this header file.
/// root i-number
pub const ROOTINO: i32 = 1;

/// block size
pub const BSIZE: i32 = 1024;
pub const FSMAGIC: i32 = 0x10203040;
pub const NDIRECT: i32 = 12;

pub const NINDIRECT: i32 = BSIZE.wrapping_div(mem::size_of::<u32>() as i32);
pub const MAXFILE: i32 = NDIRECT.wrapping_add(NINDIRECT);

/// Inodes per block.
pub const IPB: i32 = BSIZE.wrapping_div(mem::size_of::<Dinode>() as i32);

/// Block containing inode i
pub const fn iblock(i: i32, super_block: Superblock) -> u32 {
    i.wrapping_div(IPB)
        .wrapping_add(super_block.inodestart as i32) as u32
}

/// Block of free map containing bit for block b
pub const fn bblock(b: u32, super_block: Superblock) -> u32 {
    b.wrapping_div(BPB as u32)
        .wrapping_add(super_block.bmapstart)
}

/// Bitmap bits per block
pub const BPB: i32 = BSIZE * 8;

/// Directory is a file containing a sequence of Dirent structures.
pub const DIRSIZ: usize = 14;

/// there should be one superblock per disk device, but we run with
/// only one device
pub static mut sb: Superblock = Superblock::zeroed();

/// Read the super block.
unsafe fn readsb(mut dev: i32, mut sb_0: *mut Superblock) {
    let mut bp: *mut Buf = ptr::null_mut();
    bp = bread(dev as u32, 1 as u32);
    ptr::copy(
        (*bp).data.as_mut_ptr() as *const libc::c_void,
        sb_0 as *mut libc::c_void,
        ::core::mem::size_of::<Superblock>(),
    );
    brelse(bp);
}

/// Init fs
pub unsafe fn fsinit(mut dev: i32) {
    readsb(dev, &mut sb);
    if sb.magic != FSMAGIC as u32 {
        panic(b"invalid file system\x00" as *const u8 as *const libc::c_char as *mut libc::c_char);
    }
    initlog(dev, &mut sb);
}

/// Zero a block.
unsafe fn bzero(mut dev: i32, mut bno: i32) {
    let mut bp: *mut Buf = ptr::null_mut();
    bp = bread(dev as u32, bno as u32);
    ptr::write_bytes((*bp).data.as_mut_ptr(), 0, BSIZE as usize);
    log_write(bp);
    brelse(bp);
}

/// Blocks.
/// Allocate a zeroed disk block.
unsafe fn balloc(mut dev: u32) -> u32 {
    let mut b: i32 = 0;
    let mut bi: i32 = 0;
    let mut bp: *mut Buf = ptr::null_mut();
    bp = ptr::null_mut();
    while (b as u32) < sb.size {
        bp = bread(dev, bblock(b as u32, sb));
        while bi < BPB && ((b + bi) as u32) < sb.size {
            let m = (1 as i32) << (bi % 8 as i32);
            if (*bp).data[(bi / 8 as i32) as usize] as i32 & m == 0 as i32 {
                // Is block free?
                (*bp).data[(bi / 8 as i32) as usize] =
                    ((*bp).data[(bi / 8 as i32) as usize] as i32 | m) as u8; // Mark block in use.
                log_write(bp);
                brelse(bp);
                bzero(dev as i32, b + bi);
                return (b + bi) as u32;
            }
            bi += 1
        }
        brelse(bp);
        b += BPB
    }
    panic(b"balloc: out of blocks\x00" as *const u8 as *const libc::c_char as *mut libc::c_char);
}

/// Free a disk block.
unsafe fn bfree(mut dev: i32, mut b: u32) {
    let mut bp: *mut Buf = ptr::null_mut();
    let mut bi: i32 = 0;
    let mut m: i32 = 0;
    bp = bread(dev as u32, bblock(b, sb));
    bi = b.wrapping_rem(BPB as u32) as i32;
    m = (1 as i32) << (bi % 8 as i32);
    if (*bp).data[(bi / 8 as i32) as usize] as i32 & m == 0 as i32 {
        panic(b"freeing free block\x00" as *const u8 as *const libc::c_char as *mut libc::c_char);
    }
    (*bp).data[(bi / 8 as i32) as usize] = ((*bp).data[(bi / 8 as i32) as usize] as i32 & !m) as u8;
    log_write(bp);
    brelse(bp);
}

pub static mut icache: Icache = Icache::zeroed();

pub unsafe fn iinit() {
    icache
        .lock
        .initlock(b"icache\x00" as *const u8 as *const libc::c_char as *mut libc::c_char);
    for i in 0..NINODE {
        (*icache.inode.as_mut_ptr().offset(i as isize))
            .lock
            .initlock(b"inode\x00" as *const u8 as *const libc::c_char as *mut libc::c_char);
    }
}

/// Allocate an inode on device dev.
/// Mark it as allocated by  giving it type type.
/// Returns an unlocked but allocated and referenced inode.
<<<<<<< HEAD
pub unsafe fn ialloc(mut dev: u32, mut typ: i16) -> *mut Inode {
    let mut inum: i32 = 1;
    let mut bp: *mut Buf = ptr::null_mut();
    let mut dip: *mut Dinode = ptr::null_mut();
    while (inum as u32) < sb.ninodes {
        bp = bread(dev, iblock(inum, sb));
        dip = ((*bp).data.as_mut_ptr() as *mut Dinode)
=======
pub unsafe fn ialloc(mut dev: u32, mut typ: i16) -> *mut inode {
    for inum in 1..sb.ninodes {
        let bp = bread(dev, iblock(inum as i32, sb));
        let dip = ((*bp).data.as_mut_ptr() as *mut Dinode)
>>>>>>> a6d2ce85
            .offset((inum as u64).wrapping_rem(IPB as u64) as isize);
        if (*dip).typ as i32 == 0 as i32 {
            // a free inode
            ptr::write_bytes(dip, 0, 1);
            (*dip).typ = typ;

            // mark it allocated on the disk
            log_write(bp);
            brelse(bp);
            return iget(dev, inum as u32);
        }
        brelse(bp);
    }
    panic(b"ialloc: no inodes\x00" as *const u8 as *const libc::c_char as *mut libc::c_char);
}

/// Find the inode with number inum on device dev
/// and return the in-memory copy. Does not lock
/// the inode and does not read it from disk.
unsafe fn iget(mut dev: u32, mut inum: u32) -> *mut Inode {
    let mut ip: *mut Inode = ptr::null_mut();
    let mut empty: *mut Inode = ptr::null_mut();

    icache.lock.acquire();

    // Is the inode already cached?
    empty = ptr::null_mut();
    ip = &mut *icache.inode.as_mut_ptr().offset(0 as i32 as isize) as *mut Inode;
    while ip < &mut *icache.inode.as_mut_ptr().offset(NINODE as isize) as *mut Inode {
        if (*ip).ref_0 > 0 as i32 && (*ip).dev == dev && (*ip).inum == inum {
            (*ip).ref_0 += 1;
            icache.lock.release();
            return ip;
        }
        if empty.is_null() && (*ip).ref_0 == 0 as i32 {
            // Remember empty slot.
            empty = ip
        }
        ip = ip.offset(1)
    }

    // Recycle an inode cache entry.
    if empty.is_null() {
        panic(b"iget: no inodes\x00" as *const u8 as *const libc::c_char as *mut libc::c_char);
    }
    ip = empty;
    (*ip).dev = dev;
    (*ip).inum = inum;
    (*ip).ref_0 = 1 as i32;
    (*ip).valid = 0 as i32;
    icache.lock.release();
    ip
}

/// Lock the given inode.
/// Reads the inode from disk if necessary.
pub unsafe fn ilock(mut ip: *mut Inode) {
    let mut bp: *mut Buf = ptr::null_mut();
    let mut dip: *mut Dinode = ptr::null_mut();
    if ip.is_null() || (*ip).ref_0 < 1 as i32 {
        panic(b"ilock\x00" as *const u8 as *const libc::c_char as *mut libc::c_char);
    }
    (*ip).lock.acquire();
    if (*ip).valid == 0 as i32 {
        bp = bread((*ip).dev, iblock((*ip).inum as i32, sb));
        dip = ((*bp).data.as_mut_ptr() as *mut Dinode)
            .offset(((*ip).inum as u64).wrapping_rem(IPB as u64) as isize);
        (*ip).typ = (*dip).typ;
        (*ip).major = (*dip).major;
        (*ip).minor = (*dip).minor;
        (*ip).nlink = (*dip).nlink;
        (*ip).size = (*dip).size;
        ptr::copy(
            (*dip).addrs.as_mut_ptr() as *const libc::c_void,
            (*ip).addrs.as_mut_ptr() as *mut libc::c_void,
            ::core::mem::size_of::<[u32; 13]>(),
        );
        brelse(bp);
        (*ip).valid = 1 as i32;
        if (*ip).typ as i32 == 0 as i32 {
            panic(b"ilock: no type\x00" as *const u8 as *const libc::c_char as *mut libc::c_char);
        }
    };
}

/// Unlock the given inode.
pub unsafe fn iunlock(mut ip: *mut Inode) {
    if ip.is_null() || (*ip).lock.holding() == 0 || (*ip).ref_0 < 1 as i32 {
        panic(b"iunlock\x00" as *const u8 as *const libc::c_char as *mut libc::c_char);
    }
    (*ip).lock.release();
}

/// Drop a reference to an in-memory inode.
/// If that was the last reference, the inode cache entry can
/// be recycled.
/// If that was the last reference and the inode has no links
/// to it, free the inode (and its content) on disk.
/// All calls to iput() must be inside a transaction in
/// case it has to free the inode.
pub unsafe fn iput(mut ip: *mut Inode) {
    icache.lock.acquire();

    if (*ip).ref_0 == 1 as i32 && (*ip).valid != 0 && (*ip).nlink as i32 == 0 as i32 {
        // inode has no links and no other references: truncate and free.
        // ip->ref == 1 means no other process can have ip locked,
        // so this acquiresleep() won't block (or deadlock).
        (*ip).lock.acquire();
        icache.lock.release();
        itrunc(ip);
        (*ip).typ = 0 as i32 as i16;
        (*ip).update();
        (*ip).valid = 0 as i32;
        (*ip).lock.release();
        icache.lock.acquire();
    }
    (*ip).ref_0 -= 1;
    icache.lock.release();
}

/// Common idiom: unlock, then put.
pub unsafe fn iunlockput(mut ip: *mut Inode) {
    iunlock(ip);
    iput(ip);
}

/// Inode content
///
/// The content (data) associated with each inode is stored
/// in blocks on the disk. The first NDIRECT block numbers
/// are listed in ip->addrs[].  The next NINDIRECT blocks are
/// listed in block ip->addrs[NDIRECT].
/// Return the disk block address of the nth block in inode ip.
/// If there is no such block, bmap allocates one.
unsafe fn bmap(mut ip: *mut Inode, mut bn: u32) -> u32 {
    let mut addr: u32 = 0;
    let mut a: *mut u32 = ptr::null_mut();
    let mut bp: *mut Buf = ptr::null_mut();
    if bn < NDIRECT as u32 {
        addr = (*ip).addrs[bn as usize];
        if addr == 0 as i32 as u32 {
            addr = balloc((*ip).dev);
            (*ip).addrs[bn as usize] = addr
        }
        return addr;
    }
    bn = (bn as u32).wrapping_sub(NDIRECT as u32) as u32 as u32;
    if (bn as u64) < NINDIRECT as u64 {
        // Load indirect block, allocating if necessary.
        addr = (*ip).addrs[NDIRECT as usize];
        if addr == 0 as i32 as u32 {
            addr = balloc((*ip).dev);
            (*ip).addrs[NDIRECT as usize] = addr
        }
        bp = bread((*ip).dev, addr);
        a = (*bp).data.as_mut_ptr() as *mut u32;
        addr = *a.offset(bn as isize);
        if addr == 0 as i32 as u32 {
            addr = balloc((*ip).dev);
            *a.offset(bn as isize) = addr;
            log_write(bp);
        }
        brelse(bp);
        return addr;
    }
    panic(b"bmap: out of range\x00" as *const u8 as *const libc::c_char as *mut libc::c_char);
}

/// File system implementation.  Five layers:
///   + Blocks: allocator for raw disk blocks.
///   + Log: crash recovery for multi-step updates.
///   + Files: inode allocator, reading, writing, metadata.
///   + Directories: inode with special contents (list of other inodes!)
///   + Names: paths like /usr/rtm/xv6/fs.c for convenient naming.
///
/// This file contains the low-level file system manipulation
/// routines.  The (higher-level) system call implementations
/// are in sysfile.c.
/// Truncate inode (discard contents).
/// Only called when the inode has no links
/// to it (no directory entries referring to it)
/// and has no in-memory reference to it (is
/// not an open file or current directory).
<<<<<<< HEAD
unsafe fn itrunc(mut ip: *mut Inode) {
    let mut i: i32 = 0;
    let mut j: i32 = 0;
    let mut bp: *mut Buf = ptr::null_mut();
    let mut a: *mut u32 = ptr::null_mut();
    while i < NDIRECT {
=======
unsafe fn itrunc(mut ip: *mut inode) {
    for i in 0..NDIRECT {
>>>>>>> a6d2ce85
        if (*ip).addrs[i as usize] != 0 {
            bfree((*ip).dev as i32, (*ip).addrs[i as usize]);
            (*ip).addrs[i as usize] = 0 as i32 as u32
        }
    }
    if (*ip).addrs[NDIRECT as usize] != 0 {
        let bp = bread((*ip).dev, (*ip).addrs[NDIRECT as usize]);
        let a = (*bp).data.as_mut_ptr() as *mut u32;
        for j in 0..NINDIRECT {
            if *a.offset(j as isize) != 0 {
                bfree((*ip).dev as i32, *a.offset(j as isize));
            }
        }
        brelse(bp);
        bfree((*ip).dev as i32, (*ip).addrs[NDIRECT as usize]);
        (*ip).addrs[NDIRECT as usize] = 0 as i32 as u32
    }
    (*ip).size = 0 as i32 as u32;
    (*ip).update();
}

/// Copy stat information from inode.
/// Caller must hold ip->lock.
pub unsafe fn stati(mut ip: *mut Inode, mut st: *mut Stat) {
    (*st).dev = (*ip).dev as i32;
    (*st).ino = (*ip).inum;
    (*st).typ = (*ip).typ;
    (*st).nlink = (*ip).nlink;
    (*st).size = (*ip).size as u64;
}

/// Read data from inode.
/// Caller must hold ip->lock.
/// If user_dst==1, then dst is a user virtual address;
/// otherwise, dst is a kernel address.
pub unsafe fn readi(
    mut ip: *mut Inode,
    mut user_dst: i32,
    mut dst: u64,
    mut off: u32,
    mut n: u32,
) -> i32 {
    let mut tot: u32 = 0;
    if off > (*ip).size || off.wrapping_add(n) < off {
        return -1;
    }
    if off.wrapping_add(n) > (*ip).size {
        n = (*ip).size.wrapping_sub(off)
    }
    tot = 0 as u32;
    while tot < n {
        let bp = bread((*ip).dev, bmap(ip, off.wrapping_div(BSIZE as u32)));
        let m = core::cmp::min(
            n.wrapping_sub(tot),
            (1024 as i32 as u32).wrapping_sub(off.wrapping_rem(1024 as i32 as u32)),
        );
        if either_copyout(
            user_dst,
            dst,
            (*bp)
                .data
                .as_mut_ptr()
                .offset(off.wrapping_rem(BSIZE as u32) as isize) as *mut libc::c_void,
            m as u64,
        ) == -(1 as i32)
        {
            brelse(bp);
            break;
        } else {
            brelse(bp);
            tot = (tot as u32).wrapping_add(m) as u32 as u32;
            off = (off as u32).wrapping_add(m) as u32 as u32;
            dst = (dst as u64).wrapping_add(m as u64) as u64 as u64
        }
    }
    n as i32
}

/// Write data to inode.
/// Caller must hold ip->lock.
/// If user_src==1, then src is a user virtual address;
/// otherwise, src is a kernel address.
pub unsafe fn writei(
    mut ip: *mut Inode,
    mut user_src: i32,
    mut src: u64,
    mut off: u32,
    mut n: u32,
) -> i32 {
    let mut tot: u32 = 0;
    if off > (*ip).size || off.wrapping_add(n) < off {
        return -1;
    }
    if off.wrapping_add(n) as u64 > MAXFILE.wrapping_mul(BSIZE) as u64 {
        return -1;
    }
    tot = 0 as i32 as u32;
    while tot < n {
        let bp = bread((*ip).dev, bmap(ip, off.wrapping_div(BSIZE as u32)));
        let m = core::cmp::min(
            n.wrapping_sub(tot),
            (1024 as i32 as u32).wrapping_sub(off.wrapping_rem(1024 as i32 as u32)),
        );
        if either_copyin(
            (*bp)
                .data
                .as_mut_ptr()
                .offset(off.wrapping_rem(BSIZE as u32) as isize) as *mut libc::c_void,
            user_src,
            src,
            m as u64,
        ) == -(1 as i32)
        {
            brelse(bp);
            break;
        } else {
            log_write(bp);
            brelse(bp);
            tot = (tot as u32).wrapping_add(m) as u32 as u32;
            off = (off as u32).wrapping_add(m) as u32 as u32;
            src = (src as u64).wrapping_add(m as u64) as u64 as u64
        }
    }
    if n > 0 as i32 as u32 {
        if off > (*ip).size {
            (*ip).size = off
        }
        // write the i-node back to disk even if the size didn't change
        // because the loop above might have called bmap() and added a new
        // block to ip->addrs[].
        (*ip).update();
    }
    n as i32
}

/// Directories
pub unsafe fn namecmp(mut s: *const libc::c_char, mut t: *const libc::c_char) -> i32 {
    strncmp(s, t, DIRSIZ as u32)
}

/// Look for a directory entry in a directory.
/// If found, set *poff to byte offset of entry.
pub unsafe fn dirlookup(
    mut dp: *mut Inode,
    mut name: *mut libc::c_char,
    mut poff: *mut u32,
) -> *mut Inode {
    let mut off: u32 = 0;
    let mut de: Dirent = Default::default();
    if (*dp).typ as i32 != T_DIR {
        panic(b"dirlookup not DIR\x00" as *const u8 as *const libc::c_char as *mut libc::c_char);
    }
    while off < (*dp).size {
        if readi(
            dp,
            0 as i32,
            &mut de as *mut Dirent as u64,
            off,
            ::core::mem::size_of::<Dirent>() as u64 as u32,
        ) as u64
            != ::core::mem::size_of::<Dirent>() as u64
        {
            panic(b"dirlookup read\x00" as *const u8 as *const libc::c_char as *mut libc::c_char);
        }
        if de.inum as i32 != 0 as i32 && namecmp(name, de.name.as_mut_ptr()) == 0 as i32 {
            // entry matches path element
            if !poff.is_null() {
                *poff = off
            }
            return iget((*dp).dev, de.inum as u32);
        }
        off = (off as u64).wrapping_add(::core::mem::size_of::<Dirent>() as u64) as u32 as u32
    }
    ptr::null_mut()
}

/// Write a new directory entry (name, inum) into the directory dp.
pub unsafe fn dirlink(mut dp: *mut Inode, mut name: *mut libc::c_char, mut inum: u32) -> i32 {
    let mut off: i32 = 0;
    let mut de: Dirent = Default::default();
    let mut ip: *mut Inode = ptr::null_mut();

    // Check that name is not present.
    ip = dirlookup(dp, name, ptr::null_mut());
    if !ip.is_null() {
        iput(ip);
        return -(1 as i32);
    }

    // Look for an empty Dirent.
    off = 0;
    while (off as u32) < (*dp).size {
        if readi(
            dp,
            0 as i32,
            &mut de as *mut Dirent as u64,
            off as u32,
            ::core::mem::size_of::<Dirent>() as u64 as u32,
        ) as u64
            != ::core::mem::size_of::<Dirent>() as u64
        {
            panic(b"dirlink read\x00" as *const u8 as *const libc::c_char as *mut libc::c_char);
        }
        if de.inum as i32 == 0 as i32 {
            break;
        }
        off = (off as u64).wrapping_add(::core::mem::size_of::<Dirent>() as u64) as i32 as i32
    }
    strncpy(de.name.as_mut_ptr(), name, DIRSIZ as i32);
    de.inum = inum as u16;
    if writei(
        dp,
        0 as i32,
        &mut de as *mut Dirent as u64,
        off as u32,
        ::core::mem::size_of::<Dirent>() as u64 as u32,
    ) as u64
        != ::core::mem::size_of::<Dirent>() as u64
    {
        panic(b"dirlink\x00" as *const u8 as *const libc::c_char as *mut libc::c_char);
    }
    0 as i32
}

/// Paths
/// Copy the next path element from path into name.
/// Return a pointer to the element following the copied one.
/// The returned path has no leading slashes,
/// so the caller can check *path=='\0' to see if the name is the last one.
/// If no name to remove, return 0.
///
/// Examples:
///   skipelem("a/bb/c", name) = "bb/c", setting name = "a"
///   skipelem("///a//bb", name) = "bb", setting name = "a"
///   skipelem("a", name) = "", setting name = "a"
///   skipelem("", name) = skipelem("////", name) = 0
unsafe fn skipelem(mut path: *mut libc::c_char, mut name: *mut libc::c_char) -> *mut libc::c_char {
    let mut s: *mut libc::c_char = ptr::null_mut();
    let mut len: i32 = 0;
    while *path as i32 == '/' as i32 {
        path = path.offset(1)
    }
    if *path as i32 == 0 as i32 {
        return ptr::null_mut();
    }
    s = path;
    while *path as i32 != '/' as i32 && *path as i32 != 0 as i32 {
        path = path.offset(1)
    }
    len = path.wrapping_offset_from(s) as i64 as i32;
    if len >= DIRSIZ as i32 {
        ptr::copy(s as *const libc::c_void, name as *mut libc::c_void, DIRSIZ);
    } else {
        ptr::copy(
            s as *const libc::c_void,
            name as *mut libc::c_void,
            len as usize,
        );
        *name.offset(len as isize) = 0 as i32 as libc::c_char
    }
    while *path as i32 == '/' as i32 {
        path = path.offset(1)
    }
    path
}

/// Look up and return the inode for a path name.
/// If parent != 0, return the inode for the parent and copy the final
/// path element into name, which must have room for DIRSIZ bytes.
/// Must be called inside a transaction since it calls iput().
unsafe fn namex(
    mut path: *mut libc::c_char,
    mut nameiparent_0: i32,
    mut name: *mut libc::c_char,
) -> *mut Inode {
    let mut ip: *mut Inode = ptr::null_mut();
    let mut next: *mut Inode = ptr::null_mut();
    if *path as i32 == '/' as i32 {
        ip = iget(ROOTDEV as u32, ROOTINO as u32)
    } else {
        ip = (*(*myproc()).cwd).idup()
    }
    loop {
        path = skipelem(path, name);
        if path.is_null() {
            break;
        }
        ilock(ip);
        if (*ip).typ as i32 != T_DIR {
            iunlockput(ip);
            return ptr::null_mut();
        }
        if nameiparent_0 != 0 && *path as i32 == '\u{0}' as i32 {
            // Stop one level early.
            iunlock(ip);
            return ip;
        }
        next = dirlookup(ip, name, ptr::null_mut());
        if next.is_null() {
            iunlockput(ip);
            return ptr::null_mut();
        }
        iunlockput(ip);
        ip = next
    }
    if nameiparent_0 != 0 {
        iput(ip);
        return ptr::null_mut();
    }
    ip
}

pub unsafe fn namei(mut path: *mut libc::c_char) -> *mut Inode {
    let mut name: [libc::c_char; DIRSIZ] = [0; DIRSIZ];
    namex(path, 0 as i32, name.as_mut_ptr())
}

pub unsafe fn nameiparent(mut path: *mut libc::c_char, mut name: *mut libc::c_char) -> *mut Inode {
    namex(path, 1 as i32, name)
}<|MERGE_RESOLUTION|>--- conflicted
+++ resolved
@@ -351,20 +351,10 @@
 /// Allocate an inode on device dev.
 /// Mark it as allocated by  giving it type type.
 /// Returns an unlocked but allocated and referenced inode.
-<<<<<<< HEAD
 pub unsafe fn ialloc(mut dev: u32, mut typ: i16) -> *mut Inode {
-    let mut inum: i32 = 1;
-    let mut bp: *mut Buf = ptr::null_mut();
-    let mut dip: *mut Dinode = ptr::null_mut();
-    while (inum as u32) < sb.ninodes {
-        bp = bread(dev, iblock(inum, sb));
-        dip = ((*bp).data.as_mut_ptr() as *mut Dinode)
-=======
-pub unsafe fn ialloc(mut dev: u32, mut typ: i16) -> *mut inode {
     for inum in 1..sb.ninodes {
         let bp = bread(dev, iblock(inum as i32, sb));
         let dip = ((*bp).data.as_mut_ptr() as *mut Dinode)
->>>>>>> a6d2ce85
             .offset((inum as u64).wrapping_rem(IPB as u64) as isize);
         if (*dip).typ as i32 == 0 as i32 {
             // a free inode
@@ -548,17 +538,8 @@
 /// to it (no directory entries referring to it)
 /// and has no in-memory reference to it (is
 /// not an open file or current directory).
-<<<<<<< HEAD
 unsafe fn itrunc(mut ip: *mut Inode) {
-    let mut i: i32 = 0;
-    let mut j: i32 = 0;
-    let mut bp: *mut Buf = ptr::null_mut();
-    let mut a: *mut u32 = ptr::null_mut();
-    while i < NDIRECT {
-=======
-unsafe fn itrunc(mut ip: *mut inode) {
     for i in 0..NDIRECT {
->>>>>>> a6d2ce85
         if (*ip).addrs[i as usize] != 0 {
             bfree((*ip).dev as i32, (*ip).addrs[i as usize]);
             (*ip).addrs[i as usize] = 0 as i32 as u32
