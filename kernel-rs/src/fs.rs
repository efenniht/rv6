// File system implementation.  Five layers:
//   + Blocks: allocator for raw disk blocks.
//   + Log: crash recovery for multi-step updates.
//   + Files: inode allocator, reading, writing, metadata.
//   + Directories: inode with special contents (list of other inodes!)
//   + Names: paths like /usr/rtm/xv6/fs.c for convenient naming.
//
// This file contains the low-level file system manipulation
// routines.  The (higher-level) system call implementations
// are in sysfile.c.

use crate::libc;
use crate::{
    bio::bread,
    buf::Buf,
    file::Inode,
    log::log_write,
    param::{NINODE, ROOTDEV},
    printf::panic,
    proc::{either_copyin, either_copyout, myproc},
    sleeplock::Sleeplock,
    spinlock::Spinlock,
    stat::{Stat, T_DIR},
    string::{strncmp, strncpy},
};
use core::mem;
use core::ptr;
pub const FD_DEVICE: u32 = 3;
pub const FD_INODE: u32 = 2;
pub const FD_PIPE: u32 = 1;
pub const FD_NONE: u32 = 0;

/// block size
/// Disk layout:
/// [ boot block | super block | log | inode blocks |
///                                          free bit map | data blocks]
///
/// mkfs computes the super block and builds an initial file system. The
/// super block describes the disk layout:
#[derive(Copy, Clone)]
pub struct Superblock {
    magic: u32,
    size: u32,
    nblocks: u32,
    ninodes: u32,
    pub nlog: u32,
    pub logstart: u32,
    inodestart: u32,
    bmapstart: u32,
}

#[derive(Default, Copy, Clone)]
pub struct Dirent {
    pub inum: u16,
    name: [libc::c_char; DIRSIZ],
}

/// On-disk inode structure
/// Both the kernel and user programs use this header file.
#[derive(Copy, Clone)]
// It needs repr(C) because it's struct for in-disk representation
// which should follow C(=machine) representation
// https://github.com/kaist-cp/rv6/issues/52
#[repr(C)]
struct Dinode {
    typ: i16,
    major: i16,
    minor: i16,
    nlink: i16,
    size: u32,
    addrs: [u32; 13],
}

/// Inodes.
///
/// An inode describes a single unnamed file.
/// The inode disk structure holds metadata: the file's type,
/// its size, the number of links referring to it, and the
/// list of blocks holding the file's content.
///
/// The inodes are laid out sequentially on disk at
/// sb.startinode. Each inode has a number, indicating its
/// position on the disk.
///
/// The kernel keeps a cache of in-use inodes in memory
/// to provide a place for synchronizing access
/// to inodes used by multiple processes. The cached
/// inodes include book-keeping information that is
/// not stored on disk: ip->ref and ip->valid.
///
/// An inode and its in-memory representation go through a
/// sequence of states before they can be used by the
/// rest of the file system code.
///
/// * Allocation: an inode is allocated if its type (on disk)
///   is non-zero. Inode::alloc() allocates, and Inode::put() frees if
///   the reference and link counts have fallen to zero.
///
/// * Referencing in cache: an entry in the inode cache
///   is free if ip->ref is zero. Otherwise ip->ref tracks
///   the number of in-memory pointers to the entry (open
///   files and current directories). iget() finds or
///   creates a cache entry and increments its ref; Inode::put()
///   decrements ref.
///
/// * Valid: the information (type, size, &c) in an inode
///   cache entry is only correct when ip->valid is 1.
///   Inode::lock() reads the inode from
///   the disk and sets ip->valid, while Inode::put() clears
///   ip->valid if ip->ref has fallen to zero.
///
/// * Locked: file system code may only examine and modify
///   the information in an inode and its content if it
///   has first locked the inode.
///
/// Thus a typical sequence is:
///   ip = iget(dev, inum)
///   (*ip).lock()
///   ... examine and modify ip->xxx ...
///   (*ip).unlock()
///   (*ip).put()
///
/// Inode::lock() is separate from iget() so that system calls can
/// get a long-term reference to an inode (as for an open file)
/// and only lock it for short periods (e.g., in read()).
/// The separation also helps avoid deadlock and races during
/// pathname lookup. iget() increments ip->ref so that the inode
/// stays cached and pointers to it remain valid.
///
/// Many internal file system functions expect the caller to
/// have locked the inodes involved; this lets callers create
/// multi-step atomic operations.
///
/// The icache.lock spin-lock protects the allocation of icache
/// entries. Since ip->ref indicates whether an entry is free,
/// and ip->dev and ip->inum indicate which i-node an entry
/// holds, one must hold icache.lock while using any of those fields.
///
/// An ip->lock sleep-lock protects all ip-> fields other than ref,
/// dev, and inum.  One must hold ip->lock in order to
/// read or write that inode's ip->valid, ip->size, ip->type, &c.
#[derive(Copy, Clone)]
struct Icache {
    lock: Spinlock,
    inode: [Inode; NINODE as usize],
}

impl Icache {
    // TODO: transient measure
    pub const fn zeroed() -> Self {
        Self {
            lock: Spinlock::zeroed(),
            inode: [Inode::zeroed(); NINODE as usize],
        }
    }
}

impl Inode {
    /// Copy a modified in-memory inode to disk.
    /// Must be called after every change to an ip->xxx field
    /// that lives on disk, since i-node cache is write-through.
    /// Caller must hold ip->lock.
    pub unsafe fn update(&mut self) {
        let mut bp: *mut Buf = ptr::null_mut();
        let mut dip: *mut Dinode = ptr::null_mut();
        bp = bread(self.dev, sb.iblock(self.inum as i32));
        dip = ((*bp).data.as_mut_ptr() as *mut Dinode)
            .add((self.inum as usize).wrapping_rem(IPB as usize));
        (*dip).typ = self.typ;
        (*dip).major = self.major;
        (*dip).minor = self.minor;
        (*dip).nlink = self.nlink;
        (*dip).size = self.size;
        ptr::copy(
            self.addrs.as_mut_ptr() as *const libc::c_void,
            (*dip).addrs.as_mut_ptr() as *mut libc::c_void,
            ::core::mem::size_of::<[u32; 13]>(),
        );
        log_write(bp);
        (*bp).release();
    }

    /// Increment reference count for ip.
    /// Returns ip to enable ip = idup(ip1) idiom.
    pub unsafe fn idup(&mut self) -> *mut Self {
        icache.lock.acquire();
        self.ref_0 += 1;
        icache.lock.release();
        self
    }

    /// Lock the given inode.
    /// Reads the inode from disk if necessary.
    pub unsafe fn lock(&mut self) {
        let mut bp: *mut Buf = ptr::null_mut();
        let mut dip: *mut Dinode = ptr::null_mut();
        if (self as *mut Inode).is_null() || (*self).ref_0 < 1 as i32 {
            panic(b"Inode::lock\x00" as *const u8 as *const libc::c_char as *mut libc::c_char);
        }
        (*self).lock.acquire();
        if (*self).valid == 0 as i32 {
            bp = bread((*self).dev, sb.iblock((*self).inum as i32));
            dip = ((*bp).data.as_mut_ptr() as *mut Dinode)
                .offset(((*self).inum as u64).wrapping_rem(IPB as u64) as isize);
            (*self).typ = (*dip).typ;
            (*self).major = (*dip).major;
            (*self).minor = (*dip).minor;
            (*self).nlink = (*dip).nlink;
            (*self).size = (*dip).size;
            ptr::copy(
                (*dip).addrs.as_mut_ptr() as *const libc::c_void,
                (*self).addrs.as_mut_ptr() as *mut libc::c_void,
                ::core::mem::size_of::<[u32; 13]>(),
            );
            (*bp).release();
            (*self).valid = 1 as i32;
            if (*self).typ as i32 == 0 as i32 {
                panic(
                    b"Inode::lock: no type\x00" as *const u8 as *const libc::c_char
                        as *mut libc::c_char,
                );
            }
        };
    }

    /// Unlock the given inode.
    pub unsafe fn unlock(&mut self) {
        if (self as *mut Inode).is_null() || (*self).lock.holding() == 0 || (*self).ref_0 < 1 as i32
        {
            panic(b"Inode::unlock\x00" as *const u8 as *const libc::c_char as *mut libc::c_char);
        }
        (*self).lock.release();
    }

    /// Drop a reference to an in-memory inode.
    /// If that was the last reference, the inode cache entry can
    /// be recycled.
    /// If that was the last reference and the inode has no links
    /// to it, free the inode (and its content) on disk.
    /// All calls to Inode::put() must be inside a transaction in
    /// case it has to free the inode.
    pub unsafe fn put(&mut self) {
        icache.lock.acquire();

        if (*self).ref_0 == 1 as i32 && (*self).valid != 0 && (*self).nlink as i32 == 0 as i32 {
            // inode has no links and no other references: truncate and free.
            // self->ref == 1 means no other process can have self locked,
            // so this acquiresleep() won't block (or deadlock).
            (*self).lock.acquire();
            icache.lock.release();
            self.itrunc();
            (*self).typ = 0 as i32 as i16;
            (*self).update();
            (*self).valid = 0 as i32;
            (*self).lock.release();
            icache.lock.acquire();
        }
        (*self).ref_0 -= 1;
        icache.lock.release();
    }

    /// Common idiom: unlock, then put.
    pub unsafe fn unlockput(&mut self) {
        self.unlock();
        self.put();
    }

    /// Inode content
    ///
    /// The content (data) associated with each inode is stored
    /// in blocks on the disk. The first NDIRECT block numbers
    /// are listed in self->addrs[].  The next NINDIRECT blocks are
    /// listed in block self->addrs[NDIRECT].
    /// Return the disk block address of the nth block in inode self.
    /// If there is no such block, bmap allocates one.
    unsafe fn bmap(&mut self, mut bn: u32) -> u32 {
        let mut addr: u32 = 0;
        let mut a: *mut u32 = ptr::null_mut();
        let mut bp: *mut Buf = ptr::null_mut();
        if bn < NDIRECT as u32 {
            addr = (*self).addrs[bn as usize];
            if addr == 0 as i32 as u32 {
                addr = balloc((*self).dev);
                (*self).addrs[bn as usize] = addr
            }
            return addr;
        }
        bn = (bn as u32).wrapping_sub(NDIRECT as u32) as u32 as u32;
        if (bn as u64) < NINDIRECT as u64 {
            // Load indirect block, allocating if necessary.
            addr = (*self).addrs[NDIRECT as usize];
            if addr == 0 as i32 as u32 {
                addr = balloc((*self).dev);
                (*self).addrs[NDIRECT as usize] = addr
            }
            bp = bread((*self).dev, addr);
            a = (*bp).data.as_mut_ptr() as *mut u32;
            addr = *a.offset(bn as isize);
            if addr == 0 as i32 as u32 {
                addr = balloc((*self).dev);
                *a.offset(bn as isize) = addr;
                log_write(bp);
            }
            (*bp).release();
            return addr;
        }
        panic(b"bmap: out of range\x00" as *const u8 as *const libc::c_char as *mut libc::c_char);
    }

    /// Truncate inode (discard contents).
    /// Only called when the inode has no links
    /// to it (no directory entries referring to it)
    /// and has no in-memory reference to it (is
    /// not an open file or current directory).
    unsafe fn itrunc(&mut self) {
        for i in 0..NDIRECT {
            if (*self).addrs[i as usize] != 0 {
                bfree((*self).dev as i32, (*self).addrs[i as usize]);
                (*self).addrs[i as usize] = 0 as i32 as u32
            }
        }
        if (*self).addrs[NDIRECT as usize] != 0 {
            let bp = bread((*self).dev, (*self).addrs[NDIRECT as usize]);
            let a = (*bp).data.as_mut_ptr() as *mut u32;
            for j in 0..NINDIRECT {
                if *a.offset(j as isize) != 0 {
                    bfree((*self).dev as i32, *a.offset(j as isize));
                }
            }
            (*bp).release();
            bfree((*self).dev as i32, (*self).addrs[NDIRECT as usize]);
            (*self).addrs[NDIRECT as usize] = 0 as i32 as u32
        }
        (*self).size = 0 as i32 as u32;
        (*self).update();
    }

    /// Read data from inode.
    /// Caller must hold self->lock.
    /// If user_dst==1, then dst is a user virtual address;
    /// otherwise, dst is a kernel address.
    pub unsafe fn read(
        &mut self,
        mut user_dst: i32,
        mut dst: u64,
        mut off: u32,
        mut n: u32,
    ) -> i32 {
        let mut tot: u32 = 0;
        if off > (*self).size || off.wrapping_add(n) < off {
            return -1;
        }
        if off.wrapping_add(n) > (*self).size {
            n = (*self).size.wrapping_sub(off)
        }
        tot = 0 as u32;
        while tot < n {
            let bp = bread((*self).dev, self.bmap(off.wrapping_div(BSIZE as u32)));
            let m = core::cmp::min(
                n.wrapping_sub(tot),
                (1024 as i32 as u32).wrapping_sub(off.wrapping_rem(1024 as i32 as u32)),
            );
            if either_copyout(
                user_dst,
                dst,
                (*bp)
                    .data
                    .as_mut_ptr()
                    .offset(off.wrapping_rem(BSIZE as u32) as isize)
                    as *mut libc::c_void,
                m as u64,
            ) == -(1 as i32)
            {
                (*bp).release();
                break;
            } else {
                (*bp).release();
                tot = (tot as u32).wrapping_add(m) as u32 as u32;
                off = (off as u32).wrapping_add(m) as u32 as u32;
                dst = (dst as u64).wrapping_add(m as u64) as u64 as u64
            }
        }
        n as i32
    }

    /// Write data to inode.
    /// Caller must hold self->lock.
    /// If user_src==1, then src is a user virtual address;
    /// otherwise, src is a kernel address.
    pub unsafe fn write(
        &mut self,
        mut user_src: i32,
        mut src: u64,
        mut off: u32,
        mut n: u32,
    ) -> i32 {
        let mut tot: u32 = 0;
        if off > (*self).size || off.wrapping_add(n) < off {
            return -1;
        }
        if off.wrapping_add(n) as u64 > MAXFILE.wrapping_mul(BSIZE) as u64 {
            return -1;
        }
        tot = 0 as i32 as u32;
        while tot < n {
            let bp = bread((*self).dev, self.bmap(off.wrapping_div(BSIZE as u32)));
            let m = core::cmp::min(
                n.wrapping_sub(tot),
                (1024 as i32 as u32).wrapping_sub(off.wrapping_rem(1024 as i32 as u32)),
            );
            if either_copyin(
                (*bp)
                    .data
                    .as_mut_ptr()
                    .offset(off.wrapping_rem(BSIZE as u32) as isize)
                    as *mut libc::c_void,
                user_src,
                src,
                m as u64,
            ) == -(1 as i32)
            {
                (*bp).release();
                break;
            } else {
                log_write(bp);
                (*bp).release();
                tot = (tot as u32).wrapping_add(m) as u32 as u32;
                off = (off as u32).wrapping_add(m) as u32 as u32;
                src = (src as u64).wrapping_add(m as u64) as u64 as u64
            }
        }
        if n > 0 as i32 as u32 {
            if off > (*self).size {
                (*self).size = off
            }
            // write the i-node back to disk even if the size didn't change
            // because the loop above might have called bmap() and added a new
            // block to self->addrs[].
            (*self).update();
        }
        n as i32
    }

    /// Allocate an inode on device dev.
    /// Mark it as allocated by  giving it type type.
    /// Returns an unlocked but allocated and referenced inode.
    pub unsafe fn alloc(mut dev: u32, mut typ: i16) -> *mut Inode {
        for inum in 1..sb.ninodes {
            let bp = bread(dev, sb.iblock(inum as i32));
            let dip = ((*bp).data.as_mut_ptr() as *mut Dinode)
                .offset((inum as u64).wrapping_rem(IPB as u64) as isize);
            if (*dip).typ as i32 == 0 as i32 {
                // a free inode
                ptr::write_bytes(dip, 0, 1);
                (*dip).typ = typ;

                // mark it allocated on the disk
                log_write(bp);
                (*bp).release();
                return iget(dev, inum as u32);
            }
            (*bp).release();
        }
        panic(
            b"Inode::alloc: no inodes\x00" as *const u8 as *const libc::c_char as *mut libc::c_char,
        );
    }

    pub const fn zeroed() -> Self {
        // TODO: transient measure
        Self {
            dev: 0,
            inum: 0,
            ref_0: 0,
            lock: Sleeplock::zeroed(),
            valid: 0,
            typ: 0,
            major: 0,
            minor: 0,
            nlink: 0,
            size: 0,
            addrs: [0; 13],
        }
    }
}

/// On-disk file system format.
/// Both the kernel and user programs use this header file.
/// root i-number
pub const ROOTINO: i32 = 1;

/// block size
pub const BSIZE: i32 = 1024;
pub const FSMAGIC: i32 = 0x10203040;
pub const NDIRECT: i32 = 12;

pub const NINDIRECT: i32 = BSIZE.wrapping_div(mem::size_of::<u32>() as i32);
pub const MAXFILE: i32 = NDIRECT.wrapping_add(NINDIRECT);

/// Inodes per block.
pub const IPB: i32 = BSIZE.wrapping_div(mem::size_of::<Dinode>() as i32);

impl Superblock {
    /// Block containing inode i
    const fn iblock(self, i: i32) -> u32 {
        i.wrapping_div(IPB).wrapping_add(self.inodestart as i32) as u32
    }

    /// Block of free map containing bit for block b
    const fn bblock(self, b: u32) -> u32 {
        b.wrapping_div(BPB as u32).wrapping_add(self.bmapstart)
    }

    /// Read the super block.
    unsafe fn read(&mut self, mut dev: i32) {
        let mut bp: *mut Buf = ptr::null_mut();
        bp = bread(dev as u32, 1 as u32);
        ptr::copy(
            (*bp).data.as_mut_ptr() as *const libc::c_void,
            self as *mut Superblock as *mut libc::c_void,
            ::core::mem::size_of::<Superblock>(),
        );
        (*bp).release();
    }

    // TODO: transient measure
    pub const fn zeroed() -> Self {
        Self {
            magic: 0,
            size: 0,
            nblocks: 0,
            ninodes: 0,
            nlog: 0,
            logstart: 0,
            inodestart: 0,
            bmapstart: 0,
        }
    }
}

/// Bitmap bits per block
pub const BPB: i32 = BSIZE * 8;

/// Directory is a file containing a sequence of Dirent structures.
pub const DIRSIZ: usize = 14;

/// there should be one superblock per disk device, but we run with
/// only one device
pub static mut sb: Superblock = Superblock::zeroed();

/// Init fs
pub unsafe fn fsinit(mut dev: i32) {
    sb.read(dev);
    if sb.magic != FSMAGIC as u32 {
        panic(b"invalid file system\x00" as *const u8 as *const libc::c_char as *mut libc::c_char);
    }
    sb.initlog(dev);
}

/// Zero a block.
unsafe fn bzero(mut dev: i32, mut bno: i32) {
    let mut bp: *mut Buf = ptr::null_mut();
    bp = bread(dev as u32, bno as u32);
    ptr::write_bytes((*bp).data.as_mut_ptr(), 0, BSIZE as usize);
    log_write(bp);
    (*bp).release();
}

/// Blocks.
/// Allocate a zeroed disk block.
unsafe fn balloc(mut dev: u32) -> u32 {
    let mut b: i32 = 0;
    let mut bi: i32 = 0;
    let mut bp: *mut Buf = ptr::null_mut();
    bp = ptr::null_mut();
    while (b as u32) < sb.size {
        bp = bread(dev, sb.bblock(b as u32));
        while bi < BPB && ((b + bi) as u32) < sb.size {
            let m = (1) << (bi % 8);
            if (*bp).data[(bi / 8) as usize] as i32 & m == 0 {
                // Is block free?
                (*bp).data[(bi / 8) as usize] = ((*bp).data[(bi / 8) as usize] as i32 | m) as u8; // Mark block in use.
                log_write(bp);
                (*bp).release();
                bzero(dev as i32, b + bi);
                return (b + bi) as u32;
            }
            bi += 1
        }
        (*bp).release();
        b += BPB
    }
    panic(b"balloc: out of blocks\x00" as *const u8 as *const libc::c_char as *mut libc::c_char);
}

/// Free a disk block.
unsafe fn bfree(mut dev: i32, mut b: u32) {
    let mut bp: *mut Buf = ptr::null_mut();
    let mut bi: i32 = 0;
    let mut m: i32 = 0;
    bp = bread(dev as u32, sb.bblock(b));
    bi = b.wrapping_rem(BPB as u32) as i32;
    m = (1) << (bi % 8);
    if (*bp).data[(bi / 8) as usize] as i32 & m == 0 {
        panic(b"freeing free block\x00" as *const u8 as *const libc::c_char as *mut libc::c_char);
    }
    (*bp).data[(bi / 8) as usize] = ((*bp).data[(bi / 8) as usize] as i32 & !m) as u8;
    log_write(bp);
    (*bp).release();
}

static mut icache: Icache = Icache::zeroed();

pub unsafe fn iinit() {
    icache
        .lock
        .initlock(b"icache\x00" as *const u8 as *const libc::c_char as *mut libc::c_char);
    for i in 0..NINODE {
        (*icache.inode.as_mut_ptr().offset(i as isize))
            .lock
            .initlock(b"inode\x00" as *const u8 as *const libc::c_char as *mut libc::c_char);
    }
}

<<<<<<< HEAD
/// Allocate an inode on device dev.
/// Mark it as allocated by  giving it type type.
/// Returns an unlocked but allocated and referenced inode.
pub unsafe fn ialloc(mut dev: u32, mut typ: i16) -> *mut Inode {
    for inum in 1..sb.ninodes {
        let bp = bread(dev, iblock(inum as i32, sb));
        let dip = ((*bp).data.as_mut_ptr() as *mut Dinode)
            .add((inum as usize).wrapping_rem(IPB as usize));
        if (*dip).typ as i32 == 0 {
            // a free inode
            ptr::write_bytes(dip, 0, 1);
            (*dip).typ = typ;

            // mark it allocated on the disk
            log_write(bp);
            (*bp).release();
            return iget(dev, inum as u32);
        }
        (*bp).release();
    }
    panic(b"ialloc: no inodes\x00" as *const u8 as *const libc::c_char as *mut libc::c_char);
}

=======
>>>>>>> 6fabd7b8
/// Find the inode with number inum on device dev
/// and return the in-memory copy. Does not lock
/// the inode and does not read it from disk.
unsafe fn iget(mut dev: u32, mut inum: u32) -> *mut Inode {
    let mut ip: *mut Inode = ptr::null_mut();
    let mut empty: *mut Inode = ptr::null_mut();

    icache.lock.acquire();

    // Is the inode already cached?
    empty = ptr::null_mut();
    ip = &mut *icache.inode.as_mut_ptr().offset(0) as *mut Inode;
    while ip < &mut *icache.inode.as_mut_ptr().offset(NINODE as isize) as *mut Inode {
        if (*ip).ref_0 > 0 && (*ip).dev == dev && (*ip).inum == inum {
            (*ip).ref_0 += 1;
            icache.lock.release();
            return ip;
        }
        if empty.is_null() && (*ip).ref_0 == 0 {
            // Remember empty slot.
            empty = ip
        }
        ip = ip.offset(1)
    }

    // Recycle an inode cache entry.
    if empty.is_null() {
        panic(b"iget: no inodes\x00" as *const u8 as *const libc::c_char as *mut libc::c_char);
    }
    ip = empty;
    (*ip).dev = dev;
    (*ip).inum = inum;
    (*ip).ref_0 = 1;
    (*ip).valid = 0;
    icache.lock.release();
    ip
}

<<<<<<< HEAD
/// Lock the given inode.
/// Reads the inode from disk if necessary.
pub unsafe fn ilock(mut ip: *mut Inode) {
    let mut bp: *mut Buf = ptr::null_mut();
    let mut dip: *mut Dinode = ptr::null_mut();
    if ip.is_null() || (*ip).ref_0 < 1 {
        panic(b"ilock\x00" as *const u8 as *const libc::c_char as *mut libc::c_char);
    }
    (*ip).lock.acquire();
    if (*ip).valid == 0 {
        bp = bread((*ip).dev, iblock((*ip).inum as i32, sb));
        dip = ((*bp).data.as_mut_ptr() as *mut Dinode)
            .add(((*ip).inum as usize).wrapping_rem(IPB as usize));
        (*ip).typ = (*dip).typ;
        (*ip).major = (*dip).major;
        (*ip).minor = (*dip).minor;
        (*ip).nlink = (*dip).nlink;
        (*ip).size = (*dip).size;
        ptr::copy(
            (*dip).addrs.as_mut_ptr() as *const libc::c_void,
            (*ip).addrs.as_mut_ptr() as *mut libc::c_void,
            ::core::mem::size_of::<[u32; 13]>(),
        );
        (*bp).release();
        (*ip).valid = 1;
        if (*ip).typ as i32 == 0 {
            panic(b"ilock: no type\x00" as *const u8 as *const libc::c_char as *mut libc::c_char);
        }
    };
}

/// Unlock the given inode.
pub unsafe fn iunlock(mut ip: *mut Inode) {
    if ip.is_null() || (*ip).lock.holding() == 0 || (*ip).ref_0 < 1 {
        panic(b"iunlock\x00" as *const u8 as *const libc::c_char as *mut libc::c_char);
    }
    (*ip).lock.release();
}

/// Drop a reference to an in-memory inode.
/// If that was the last reference, the inode cache entry can
/// be recycled.
/// If that was the last reference and the inode has no links
/// to it, free the inode (and its content) on disk.
/// All calls to iput() must be inside a transaction in
/// case it has to free the inode.
pub unsafe fn iput(mut ip: *mut Inode) {
    icache.lock.acquire();

    if (*ip).ref_0 == 1 && (*ip).valid != 0 && (*ip).nlink as i32 == 0 {
        // inode has no links and no other references: truncate and free.
        // ip->ref == 1 means no other process can have ip locked,
        // so this acquiresleep() won't block (or deadlock).
        (*ip).lock.acquire();
        icache.lock.release();
        itrunc(ip);
        (*ip).typ = 0 as i16;
        (*ip).update();
        (*ip).valid = 0;
        (*ip).lock.release();
        icache.lock.acquire();
    }
    (*ip).ref_0 -= 1;
    icache.lock.release();
}

/// Common idiom: unlock, then put.
pub unsafe fn iunlockput(mut ip: *mut Inode) {
    iunlock(ip);
    iput(ip);
}

/// Inode content
///
/// The content (data) associated with each inode is stored
/// in blocks on the disk. The first NDIRECT block numbers
/// are listed in ip->addrs[].  The next NINDIRECT blocks are
/// listed in block ip->addrs[NDIRECT].
/// Return the disk block address of the nth block in inode ip.
/// If there is no such block, bmap allocates one.
unsafe fn bmap(mut ip: *mut Inode, mut bn: u32) -> u32 {
    let mut addr: u32 = 0;
    let mut a: *mut u32 = ptr::null_mut();
    let mut bp: *mut Buf = ptr::null_mut();
    if bn < NDIRECT as u32 {
        addr = (*ip).addrs[bn as usize];
        if addr == 0 as u32 {
            addr = balloc((*ip).dev);
            (*ip).addrs[bn as usize] = addr
        }
        return addr;
    }
    bn = bn.wrapping_sub(NDIRECT as u32);
    if (bn as usize) < NINDIRECT as usize {
        // Load indirect block, allocating if necessary.
        addr = (*ip).addrs[NDIRECT as usize];
        if addr == 0 as u32 {
            addr = balloc((*ip).dev);
            (*ip).addrs[NDIRECT as usize] = addr
        }
        bp = bread((*ip).dev, addr);
        a = (*bp).data.as_mut_ptr() as *mut u32;
        addr = *a.offset(bn as isize);
        if addr == 0 as u32 {
            addr = balloc((*ip).dev);
            *a.offset(bn as isize) = addr;
            log_write(bp);
        }
        (*bp).release();
        return addr;
    }
    panic(b"bmap: out of range\x00" as *const u8 as *const libc::c_char as *mut libc::c_char);
}

/// File system implementation.  Five layers:
///   + Blocks: allocator for raw disk blocks.
///   + Log: crash recovery for multi-step updates.
///   + Files: inode allocator, reading, writing, metadata.
///   + Directories: inode with special contents (list of other inodes!)
///   + Names: paths like /usr/rtm/xv6/fs.c for convenient naming.
///
/// This file contains the low-level file system manipulation
/// routines.  The (higher-level) system call implementations
/// are in sysfile.c.
/// Truncate inode (discard contents).
/// Only called when the inode has no links
/// to it (no directory entries referring to it)
/// and has no in-memory reference to it (is
/// not an open file or current directory).
unsafe fn itrunc(mut ip: *mut Inode) {
    for i in 0..NDIRECT {
        if (*ip).addrs[i as usize] != 0 {
            bfree((*ip).dev as i32, (*ip).addrs[i as usize]);
            (*ip).addrs[i as usize] = 0 as u32
        }
    }
    if (*ip).addrs[NDIRECT as usize] != 0 {
        let bp = bread((*ip).dev, (*ip).addrs[NDIRECT as usize]);
        let a = (*bp).data.as_mut_ptr() as *mut u32;
        for j in 0..NINDIRECT {
            if *a.offset(j as isize) != 0 {
                bfree((*ip).dev as i32, *a.offset(j as isize));
            }
        }
        (*bp).release();
        bfree((*ip).dev as i32, (*ip).addrs[NDIRECT as usize]);
        (*ip).addrs[NDIRECT as usize] = 0 as u32
    }
    (*ip).size = 0 as u32;
    (*ip).update();
}

=======
>>>>>>> 6fabd7b8
/// Copy stat information from inode.
/// Caller must hold ip->lock.
pub unsafe fn stati(mut ip: *mut Inode, mut st: *mut Stat) {
    (*st).dev = (*ip).dev as i32;
    (*st).ino = (*ip).inum;
    (*st).typ = (*ip).typ;
    (*st).nlink = (*ip).nlink;
    (*st).size = (*ip).size as usize;
}

<<<<<<< HEAD
/// Read data from inode.
/// Caller must hold ip->lock.
/// If user_dst==1, then dst is a user virtual address;
/// otherwise, dst is a kernel address.
pub unsafe fn readi(
    mut ip: *mut Inode,
    mut user_dst: i32,
    mut dst: usize,
    mut off: u32,
    mut n: u32,
) -> i32 {
    let mut tot: u32 = 0;
    if off > (*ip).size || off.wrapping_add(n) < off {
        return -1;
    }
    if off.wrapping_add(n) > (*ip).size {
        n = (*ip).size.wrapping_sub(off)
    }
    tot = 0 as u32;
    while tot < n {
        let bp = bread((*ip).dev, bmap(ip, off.wrapping_div(BSIZE as u32)));
        let m = core::cmp::min(
            n.wrapping_sub(tot),
            (1024 as u32).wrapping_sub(off.wrapping_rem(1024 as u32)),
        );
        if either_copyout(
            user_dst,
            dst,
            (*bp)
                .data
                .as_mut_ptr()
                .offset(off.wrapping_rem(BSIZE as u32) as isize) as *mut libc::c_void,
            m as usize,
        ) == -1
        {
            (*bp).release();
            break;
        } else {
            (*bp).release();
            tot = tot.wrapping_add(m);
            off = off.wrapping_add(m);
            dst = dst.wrapping_add(m as usize);
        }
    }
    n as i32
}

/// Write data to inode.
/// Caller must hold ip->lock.
/// If user_src==1, then src is a user virtual address;
/// otherwise, src is a kernel address.
pub unsafe fn writei(
    mut ip: *mut Inode,
    mut user_src: i32,
    mut src: usize,
    mut off: u32,
    mut n: u32,
) -> i32 {
    let mut tot: u32 = 0;
    if off > (*ip).size || off.wrapping_add(n) < off {
        return -1;
    }
    if off.wrapping_add(n) as usize > MAXFILE.wrapping_mul(BSIZE) as usize {
        return -1;
    }
    while tot < n {
        let bp = bread((*ip).dev, bmap(ip, off.wrapping_div(BSIZE as u32)));
        let m = core::cmp::min(
            n.wrapping_sub(tot),
            (1024 as u32).wrapping_sub(off.wrapping_rem(1024 as u32)),
        );
        if either_copyin(
            (*bp)
                .data
                .as_mut_ptr()
                .offset(off.wrapping_rem(BSIZE as u32) as isize) as *mut libc::c_void,
            user_src,
            src,
            m as usize,
        ) == -1
        {
            (*bp).release();
            break;
        } else {
            log_write(bp);
            (*bp).release();
            tot = (tot as u32).wrapping_add(m) as u32 as u32;
            off = (off as u32).wrapping_add(m) as u32 as u32;
            src = src.wrapping_add(m as usize);
        }
    }
    if n > 0 as u32 {
        if off > (*ip).size {
            (*ip).size = off
        }
        // write the i-node back to disk even if the size didn't change
        // because the loop above might have called bmap() and added a new
        // block to ip->addrs[].
        (*ip).update();
    }
    n as i32
}

=======
>>>>>>> 6fabd7b8
/// Directories
pub unsafe fn namecmp(mut s: *const libc::c_char, mut t: *const libc::c_char) -> i32 {
    strncmp(s, t, DIRSIZ as u32)
}

/// Look for a directory entry in a directory.
/// If found, set *poff to byte offset of entry.
pub unsafe fn dirlookup(
    mut dp: *mut Inode,
    mut name: *mut libc::c_char,
    mut poff: *mut u32,
) -> *mut Inode {
    let mut off: u32 = 0;
    let mut de: Dirent = Default::default();
    if (*dp).typ as i32 != T_DIR {
        panic(b"dirlookup not DIR\x00" as *const u8 as *const libc::c_char as *mut libc::c_char);
    }
    while off < (*dp).size {
<<<<<<< HEAD
        if readi(
            dp,
            0,
            &mut de as *mut Dirent as usize,
=======
        if (*dp).read(
            0 as i32,
            &mut de as *mut Dirent as u64,
>>>>>>> 6fabd7b8
            off,
            ::core::mem::size_of::<Dirent>() as u32,
        ) as usize
            != ::core::mem::size_of::<Dirent>()
        {
            panic(b"dirlookup read\x00" as *const u8 as *const libc::c_char as *mut libc::c_char);
        }
        if de.inum as i32 != 0 && namecmp(name, de.name.as_mut_ptr()) == 0 {
            // entry matches path element
            if !poff.is_null() {
                *poff = off
            }
            return iget((*dp).dev, de.inum as u32);
        }
        off = (off as usize).wrapping_add(::core::mem::size_of::<Dirent>()) as u32 as u32
    }
    ptr::null_mut()
}

/// Write a new directory entry (name, inum) into the directory dp.
pub unsafe fn dirlink(mut dp: *mut Inode, mut name: *mut libc::c_char, mut inum: u32) -> i32 {
    let mut off: i32 = 0;
    let mut de: Dirent = Default::default();
    let mut ip: *mut Inode = ptr::null_mut();

    // Check that name is not present.
    ip = dirlookup(dp, name, ptr::null_mut());
    if !ip.is_null() {
<<<<<<< HEAD
        iput(ip);
        return -1;
=======
        (*ip).put();
        return -(1 as i32);
>>>>>>> 6fabd7b8
    }

    // Look for an empty Dirent.
    off = 0;
    while (off as u32) < (*dp).size {
<<<<<<< HEAD
        if readi(
            dp,
            0,
            &mut de as *mut Dirent as usize,
=======
        if (*dp).read(
            0 as i32,
            &mut de as *mut Dirent as u64,
>>>>>>> 6fabd7b8
            off as u32,
            ::core::mem::size_of::<Dirent>() as u32,
        ) as usize
            != ::core::mem::size_of::<Dirent>()
        {
            panic(b"dirlink read\x00" as *const u8 as *const libc::c_char as *mut libc::c_char);
        }
        if de.inum as i32 == 0 {
            break;
        }
        off = (off as usize).wrapping_add(::core::mem::size_of::<Dirent>()) as i32
    }
    strncpy(de.name.as_mut_ptr(), name, DIRSIZ as i32);
    de.inum = inum as u16;
<<<<<<< HEAD
    if writei(
        dp,
        0,
        &mut de as *mut Dirent as usize,
=======
    if (*dp).write(
        0 as i32,
        &mut de as *mut Dirent as u64,
>>>>>>> 6fabd7b8
        off as u32,
        ::core::mem::size_of::<Dirent>() as u32,
    ) as usize
        != ::core::mem::size_of::<Dirent>()
    {
        panic(b"dirlink\x00" as *const u8 as *const libc::c_char as *mut libc::c_char);
    }
    0
}

/// Paths
/// Copy the next path element from path into name.
/// Return a pointer to the element following the copied one.
/// The returned path has no leading slashes,
/// so the caller can check *path=='\0' to see if the name is the last one.
/// If no name to remove, return 0.
///
/// Examples:
///   skipelem("a/bb/c", name) = "bb/c", setting name = "a"
///   skipelem("///a//bb", name) = "bb", setting name = "a"
///   skipelem("a", name) = "", setting name = "a"
///   skipelem("", name) = skipelem("////", name) = 0
unsafe fn skipelem(mut path: *mut libc::c_char, mut name: *mut libc::c_char) -> *mut libc::c_char {
    let mut s: *mut libc::c_char = ptr::null_mut();
    let mut len: i32 = 0;
    while *path as i32 == '/' as i32 {
        path = path.offset(1)
    }
    if *path as i32 == 0 {
        return ptr::null_mut();
    }
    s = path;
    while *path as i32 != '/' as i32 && *path as i32 != 0 {
        path = path.offset(1)
    }
    len = path.wrapping_offset_from(s) as i64 as i32;
    if len >= DIRSIZ as i32 {
        ptr::copy(s as *const libc::c_void, name as *mut libc::c_void, DIRSIZ);
    } else {
        ptr::copy(
            s as *const libc::c_void,
            name as *mut libc::c_void,
            len as usize,
        );
        *name.offset(len as isize) = 0 as libc::c_char
    }
    while *path as i32 == '/' as i32 {
        path = path.offset(1)
    }
    path
}

/// Look up and return the inode for a path name.
/// If parent != 0, return the inode for the parent and copy the final
/// path element into name, which must have room for DIRSIZ bytes.
/// Must be called inside a transaction since it calls Inode::put().
unsafe fn namex(
    mut path: *mut libc::c_char,
    mut nameiparent_0: i32,
    mut name: *mut libc::c_char,
) -> *mut Inode {
    let mut ip: *mut Inode = ptr::null_mut();
    let mut next: *mut Inode = ptr::null_mut();
    if *path as i32 == '/' as i32 {
        ip = iget(ROOTDEV as u32, ROOTINO as u32)
    } else {
        ip = (*(*myproc()).cwd).idup()
    }
    loop {
        path = skipelem(path, name);
        if path.is_null() {
            break;
        }
        (*ip).lock();
        if (*ip).typ as i32 != T_DIR {
            (*ip).unlockput();
            return ptr::null_mut();
        }
        if nameiparent_0 != 0 && *path as i32 == '\u{0}' as i32 {
            // Stop one level early.
            (*ip).unlock();
            return ip;
        }
        next = dirlookup(ip, name, ptr::null_mut());
        if next.is_null() {
            (*ip).unlockput();
            return ptr::null_mut();
        }
        (*ip).unlockput();
        ip = next
    }
    if nameiparent_0 != 0 {
        (*ip).put();
        return ptr::null_mut();
    }
    ip
}

pub unsafe fn namei(mut path: *mut libc::c_char) -> *mut Inode {
    let mut name: [libc::c_char; DIRSIZ] = [0; DIRSIZ];
    namex(path, 0, name.as_mut_ptr())
}

pub unsafe fn nameiparent(mut path: *mut libc::c_char, mut name: *mut libc::c_char) -> *mut Inode {
    namex(path, 1, name)
}<|MERGE_RESOLUTION|>--- conflicted
+++ resolved
@@ -622,32 +622,6 @@
     }
 }
 
-<<<<<<< HEAD
-/// Allocate an inode on device dev.
-/// Mark it as allocated by  giving it type type.
-/// Returns an unlocked but allocated and referenced inode.
-pub unsafe fn ialloc(mut dev: u32, mut typ: i16) -> *mut Inode {
-    for inum in 1..sb.ninodes {
-        let bp = bread(dev, iblock(inum as i32, sb));
-        let dip = ((*bp).data.as_mut_ptr() as *mut Dinode)
-            .add((inum as usize).wrapping_rem(IPB as usize));
-        if (*dip).typ as i32 == 0 {
-            // a free inode
-            ptr::write_bytes(dip, 0, 1);
-            (*dip).typ = typ;
-
-            // mark it allocated on the disk
-            log_write(bp);
-            (*bp).release();
-            return iget(dev, inum as u32);
-        }
-        (*bp).release();
-    }
-    panic(b"ialloc: no inodes\x00" as *const u8 as *const libc::c_char as *mut libc::c_char);
-}
-
-=======
->>>>>>> 6fabd7b8
 /// Find the inode with number inum on device dev
 /// and return the in-memory copy. Does not lock
 /// the inode and does not read it from disk.
@@ -686,161 +660,6 @@
     ip
 }
 
-<<<<<<< HEAD
-/// Lock the given inode.
-/// Reads the inode from disk if necessary.
-pub unsafe fn ilock(mut ip: *mut Inode) {
-    let mut bp: *mut Buf = ptr::null_mut();
-    let mut dip: *mut Dinode = ptr::null_mut();
-    if ip.is_null() || (*ip).ref_0 < 1 {
-        panic(b"ilock\x00" as *const u8 as *const libc::c_char as *mut libc::c_char);
-    }
-    (*ip).lock.acquire();
-    if (*ip).valid == 0 {
-        bp = bread((*ip).dev, iblock((*ip).inum as i32, sb));
-        dip = ((*bp).data.as_mut_ptr() as *mut Dinode)
-            .add(((*ip).inum as usize).wrapping_rem(IPB as usize));
-        (*ip).typ = (*dip).typ;
-        (*ip).major = (*dip).major;
-        (*ip).minor = (*dip).minor;
-        (*ip).nlink = (*dip).nlink;
-        (*ip).size = (*dip).size;
-        ptr::copy(
-            (*dip).addrs.as_mut_ptr() as *const libc::c_void,
-            (*ip).addrs.as_mut_ptr() as *mut libc::c_void,
-            ::core::mem::size_of::<[u32; 13]>(),
-        );
-        (*bp).release();
-        (*ip).valid = 1;
-        if (*ip).typ as i32 == 0 {
-            panic(b"ilock: no type\x00" as *const u8 as *const libc::c_char as *mut libc::c_char);
-        }
-    };
-}
-
-/// Unlock the given inode.
-pub unsafe fn iunlock(mut ip: *mut Inode) {
-    if ip.is_null() || (*ip).lock.holding() == 0 || (*ip).ref_0 < 1 {
-        panic(b"iunlock\x00" as *const u8 as *const libc::c_char as *mut libc::c_char);
-    }
-    (*ip).lock.release();
-}
-
-/// Drop a reference to an in-memory inode.
-/// If that was the last reference, the inode cache entry can
-/// be recycled.
-/// If that was the last reference and the inode has no links
-/// to it, free the inode (and its content) on disk.
-/// All calls to iput() must be inside a transaction in
-/// case it has to free the inode.
-pub unsafe fn iput(mut ip: *mut Inode) {
-    icache.lock.acquire();
-
-    if (*ip).ref_0 == 1 && (*ip).valid != 0 && (*ip).nlink as i32 == 0 {
-        // inode has no links and no other references: truncate and free.
-        // ip->ref == 1 means no other process can have ip locked,
-        // so this acquiresleep() won't block (or deadlock).
-        (*ip).lock.acquire();
-        icache.lock.release();
-        itrunc(ip);
-        (*ip).typ = 0 as i16;
-        (*ip).update();
-        (*ip).valid = 0;
-        (*ip).lock.release();
-        icache.lock.acquire();
-    }
-    (*ip).ref_0 -= 1;
-    icache.lock.release();
-}
-
-/// Common idiom: unlock, then put.
-pub unsafe fn iunlockput(mut ip: *mut Inode) {
-    iunlock(ip);
-    iput(ip);
-}
-
-/// Inode content
-///
-/// The content (data) associated with each inode is stored
-/// in blocks on the disk. The first NDIRECT block numbers
-/// are listed in ip->addrs[].  The next NINDIRECT blocks are
-/// listed in block ip->addrs[NDIRECT].
-/// Return the disk block address of the nth block in inode ip.
-/// If there is no such block, bmap allocates one.
-unsafe fn bmap(mut ip: *mut Inode, mut bn: u32) -> u32 {
-    let mut addr: u32 = 0;
-    let mut a: *mut u32 = ptr::null_mut();
-    let mut bp: *mut Buf = ptr::null_mut();
-    if bn < NDIRECT as u32 {
-        addr = (*ip).addrs[bn as usize];
-        if addr == 0 as u32 {
-            addr = balloc((*ip).dev);
-            (*ip).addrs[bn as usize] = addr
-        }
-        return addr;
-    }
-    bn = bn.wrapping_sub(NDIRECT as u32);
-    if (bn as usize) < NINDIRECT as usize {
-        // Load indirect block, allocating if necessary.
-        addr = (*ip).addrs[NDIRECT as usize];
-        if addr == 0 as u32 {
-            addr = balloc((*ip).dev);
-            (*ip).addrs[NDIRECT as usize] = addr
-        }
-        bp = bread((*ip).dev, addr);
-        a = (*bp).data.as_mut_ptr() as *mut u32;
-        addr = *a.offset(bn as isize);
-        if addr == 0 as u32 {
-            addr = balloc((*ip).dev);
-            *a.offset(bn as isize) = addr;
-            log_write(bp);
-        }
-        (*bp).release();
-        return addr;
-    }
-    panic(b"bmap: out of range\x00" as *const u8 as *const libc::c_char as *mut libc::c_char);
-}
-
-/// File system implementation.  Five layers:
-///   + Blocks: allocator for raw disk blocks.
-///   + Log: crash recovery for multi-step updates.
-///   + Files: inode allocator, reading, writing, metadata.
-///   + Directories: inode with special contents (list of other inodes!)
-///   + Names: paths like /usr/rtm/xv6/fs.c for convenient naming.
-///
-/// This file contains the low-level file system manipulation
-/// routines.  The (higher-level) system call implementations
-/// are in sysfile.c.
-/// Truncate inode (discard contents).
-/// Only called when the inode has no links
-/// to it (no directory entries referring to it)
-/// and has no in-memory reference to it (is
-/// not an open file or current directory).
-unsafe fn itrunc(mut ip: *mut Inode) {
-    for i in 0..NDIRECT {
-        if (*ip).addrs[i as usize] != 0 {
-            bfree((*ip).dev as i32, (*ip).addrs[i as usize]);
-            (*ip).addrs[i as usize] = 0 as u32
-        }
-    }
-    if (*ip).addrs[NDIRECT as usize] != 0 {
-        let bp = bread((*ip).dev, (*ip).addrs[NDIRECT as usize]);
-        let a = (*bp).data.as_mut_ptr() as *mut u32;
-        for j in 0..NINDIRECT {
-            if *a.offset(j as isize) != 0 {
-                bfree((*ip).dev as i32, *a.offset(j as isize));
-            }
-        }
-        (*bp).release();
-        bfree((*ip).dev as i32, (*ip).addrs[NDIRECT as usize]);
-        (*ip).addrs[NDIRECT as usize] = 0 as u32
-    }
-    (*ip).size = 0 as u32;
-    (*ip).update();
-}
-
-=======
->>>>>>> 6fabd7b8
 /// Copy stat information from inode.
 /// Caller must hold ip->lock.
 pub unsafe fn stati(mut ip: *mut Inode, mut st: *mut Stat) {
@@ -851,112 +670,6 @@
     (*st).size = (*ip).size as usize;
 }
 
-<<<<<<< HEAD
-/// Read data from inode.
-/// Caller must hold ip->lock.
-/// If user_dst==1, then dst is a user virtual address;
-/// otherwise, dst is a kernel address.
-pub unsafe fn readi(
-    mut ip: *mut Inode,
-    mut user_dst: i32,
-    mut dst: usize,
-    mut off: u32,
-    mut n: u32,
-) -> i32 {
-    let mut tot: u32 = 0;
-    if off > (*ip).size || off.wrapping_add(n) < off {
-        return -1;
-    }
-    if off.wrapping_add(n) > (*ip).size {
-        n = (*ip).size.wrapping_sub(off)
-    }
-    tot = 0 as u32;
-    while tot < n {
-        let bp = bread((*ip).dev, bmap(ip, off.wrapping_div(BSIZE as u32)));
-        let m = core::cmp::min(
-            n.wrapping_sub(tot),
-            (1024 as u32).wrapping_sub(off.wrapping_rem(1024 as u32)),
-        );
-        if either_copyout(
-            user_dst,
-            dst,
-            (*bp)
-                .data
-                .as_mut_ptr()
-                .offset(off.wrapping_rem(BSIZE as u32) as isize) as *mut libc::c_void,
-            m as usize,
-        ) == -1
-        {
-            (*bp).release();
-            break;
-        } else {
-            (*bp).release();
-            tot = tot.wrapping_add(m);
-            off = off.wrapping_add(m);
-            dst = dst.wrapping_add(m as usize);
-        }
-    }
-    n as i32
-}
-
-/// Write data to inode.
-/// Caller must hold ip->lock.
-/// If user_src==1, then src is a user virtual address;
-/// otherwise, src is a kernel address.
-pub unsafe fn writei(
-    mut ip: *mut Inode,
-    mut user_src: i32,
-    mut src: usize,
-    mut off: u32,
-    mut n: u32,
-) -> i32 {
-    let mut tot: u32 = 0;
-    if off > (*ip).size || off.wrapping_add(n) < off {
-        return -1;
-    }
-    if off.wrapping_add(n) as usize > MAXFILE.wrapping_mul(BSIZE) as usize {
-        return -1;
-    }
-    while tot < n {
-        let bp = bread((*ip).dev, bmap(ip, off.wrapping_div(BSIZE as u32)));
-        let m = core::cmp::min(
-            n.wrapping_sub(tot),
-            (1024 as u32).wrapping_sub(off.wrapping_rem(1024 as u32)),
-        );
-        if either_copyin(
-            (*bp)
-                .data
-                .as_mut_ptr()
-                .offset(off.wrapping_rem(BSIZE as u32) as isize) as *mut libc::c_void,
-            user_src,
-            src,
-            m as usize,
-        ) == -1
-        {
-            (*bp).release();
-            break;
-        } else {
-            log_write(bp);
-            (*bp).release();
-            tot = (tot as u32).wrapping_add(m) as u32 as u32;
-            off = (off as u32).wrapping_add(m) as u32 as u32;
-            src = src.wrapping_add(m as usize);
-        }
-    }
-    if n > 0 as u32 {
-        if off > (*ip).size {
-            (*ip).size = off
-        }
-        // write the i-node back to disk even if the size didn't change
-        // because the loop above might have called bmap() and added a new
-        // block to ip->addrs[].
-        (*ip).update();
-    }
-    n as i32
-}
-
-=======
->>>>>>> 6fabd7b8
 /// Directories
 pub unsafe fn namecmp(mut s: *const libc::c_char, mut t: *const libc::c_char) -> i32 {
     strncmp(s, t, DIRSIZ as u32)
@@ -975,16 +688,9 @@
         panic(b"dirlookup not DIR\x00" as *const u8 as *const libc::c_char as *mut libc::c_char);
     }
     while off < (*dp).size {
-<<<<<<< HEAD
-        if readi(
-            dp,
+        if (*dp).read(
             0,
             &mut de as *mut Dirent as usize,
-=======
-        if (*dp).read(
-            0 as i32,
-            &mut de as *mut Dirent as u64,
->>>>>>> 6fabd7b8
             off,
             ::core::mem::size_of::<Dirent>() as u32,
         ) as usize
@@ -1013,28 +719,16 @@
     // Check that name is not present.
     ip = dirlookup(dp, name, ptr::null_mut());
     if !ip.is_null() {
-<<<<<<< HEAD
-        iput(ip);
+        (*ip).put();
         return -1;
-=======
-        (*ip).put();
-        return -(1 as i32);
->>>>>>> 6fabd7b8
     }
 
     // Look for an empty Dirent.
     off = 0;
     while (off as u32) < (*dp).size {
-<<<<<<< HEAD
-        if readi(
-            dp,
+        if (*dp).read(
             0,
             &mut de as *mut Dirent as usize,
-=======
-        if (*dp).read(
-            0 as i32,
-            &mut de as *mut Dirent as u64,
->>>>>>> 6fabd7b8
             off as u32,
             ::core::mem::size_of::<Dirent>() as u32,
         ) as usize
@@ -1049,16 +743,9 @@
     }
     strncpy(de.name.as_mut_ptr(), name, DIRSIZ as i32);
     de.inum = inum as u16;
-<<<<<<< HEAD
-    if writei(
-        dp,
+    if (*dp).write(
         0,
         &mut de as *mut Dirent as usize,
-=======
-    if (*dp).write(
-        0 as i32,
-        &mut de as *mut Dirent as u64,
->>>>>>> 6fabd7b8
         off as u32,
         ::core::mem::size_of::<Dirent>() as u32,
     ) as usize
