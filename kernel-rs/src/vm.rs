use crate::libc;
use crate::{
    kalloc::{kalloc, kfree},
    memlayout::{CLINT, KERNBASE, PHYSTOP, PLIC, TRAMPOLINE, UART0, VIRTIO0},
    printf::{panic, printf},
    riscv::{
        pagetable_t, pte_t, sfence_vma, w_satp, MAXVA, PGSHIFT, PGSIZE, PTE_R, PTE_U, PTE_V, PTE_W,
        PTE_X, PXMASK, SATP_SV39,
    },
<<<<<<< HEAD
=======
    string::{memmove, memset},
    types::pde_t,
>>>>>>> c2b269cf
};
use core::ptr;
extern "C" {
    // kernel.ld sets this to end of kernel code.
    #[no_mangle]
    static mut etext: [libc::c_char; 0];
    // trampoline.S
    #[no_mangle]
    static mut trampoline: [libc::c_char; 0];
}
/*
 * the kernel's page table.
 */
#[no_mangle]
pub static mut kernel_pagetable: pagetable_t = 0 as *const u64 as *mut u64;
// trampoline.S
/// create a direct-map page table for the kernel and
/// turn on paging. called early, in supervisor mode.
/// the page allocator is already initialized.
#[no_mangle]
pub unsafe extern "C" fn kvminit() {
    kernel_pagetable = kalloc() as pagetable_t;
    ptr::write_bytes(kernel_pagetable as *mut libc::c_void, 0, PGSIZE as usize);
    // uart registers
    kvmmap(
        UART0 as u64,
        UART0 as u64,
        PGSIZE as u64,
        (PTE_R | PTE_W) as i32,
    );
    // virtio mmio disk interface
    kvmmap(
        VIRTIO0 as u64,
        VIRTIO0 as u64,
        PGSIZE as u64,
        (PTE_R | PTE_W) as i32,
    );
    // CLINT
    kvmmap(CLINT as u64, CLINT as u64, 0x10000, (PTE_R | PTE_W) as i32);
    // PLIC
    kvmmap(PLIC as u64, PLIC as u64, 0x400000, (PTE_R | PTE_W) as i32);
    // map kernel text executable and read-only.
    kvmmap(
        KERNBASE as u64,
        KERNBASE as u64,
        (etext.as_mut_ptr() as u64).wrapping_sub(KERNBASE as u64),
        (PTE_R | PTE_X) as i32,
    );
    // map kernel data and the physical RAM we'll make use of.
    kvmmap(
        etext.as_mut_ptr() as u64,
        etext.as_mut_ptr() as u64,
        (PHYSTOP as u64).wrapping_sub(etext.as_mut_ptr() as u64),
        (PTE_R | PTE_W) as i32,
    );
    // map the trampoline for trap entry/exit to
    // the highest virtual address in the kernel.
    kvmmap(
        TRAMPOLINE as u64,
        trampoline.as_mut_ptr() as u64,
        PGSIZE as u64,
        (PTE_R | PTE_X) as i32,
    );
}
/// Switch h/w page table register to the kernel's page table,
/// and enable paging.
#[no_mangle]
pub unsafe extern "C" fn kvminithart() {
    w_satp(SATP_SV39 as u64 | kernel_pagetable as u64 >> 12 as i32);
    sfence_vma();
}
/// Return the address of the PTE in page table pagetable
/// that corresponds to virtual address va.  If alloc!=0,
/// create any required page-table pages.
///
/// The risc-v Sv39 scheme has three levels of page-table
/// pages. A page-table page contains 512 64-bit PTEs.
/// A 64-bit virtual address is split into five fields:
///   39..63 -- must be zero.
///   30..38 -- 9 bits of level-2 index.
///   21..39 -- 9 bits of level-1 index.
///   12..20 -- 9 bits of level-0 index.
///    0..12 -- 12 bits of byte offset within the page.
unsafe extern "C" fn walk(mut pagetable: pagetable_t, mut va: u64, mut alloc: i32) -> *mut pte_t {
    if va >= MAXVA as u64 {
        panic(b"walk\x00" as *const u8 as *const libc::c_char as *mut libc::c_char);
    }
    let mut level: i32 = 2;
    while level > 0 {
        let mut pte: *mut pte_t = &mut *pagetable
            .offset((va >> (PGSHIFT + 9 * level) & PXMASK as u64) as isize)
            as *mut u64;
        if *pte & PTE_V as u64 != 0 {
            pagetable = ((*pte >> 10 as i32) << 12 as i32) as pagetable_t
        } else {
            if alloc == 0 || {
                pagetable = kalloc() as *mut pde_t;
                pagetable.is_null()
            } {
                return ptr::null_mut();
            }
            ptr::write_bytes(pagetable as *mut libc::c_void, 0, PGSIZE as usize);
            *pte = (pagetable as u64 >> 12 as i32) << 10 as i32 | PTE_V as u64
        }
        level -= 1
    }
    &mut *pagetable.offset((va >> (PGSHIFT + 9 * 0) & PXMASK as u64) as isize) as *mut u64
}
/// Look up a virtual address, return the physical address,
/// or 0 if not mapped.
/// Can only be used to look up user pages.
#[no_mangle]
pub unsafe extern "C" fn walkaddr(mut pagetable: pagetable_t, mut va: u64) -> u64 {
    let mut pte: *mut pte_t = ptr::null_mut();
    let mut pa: u64 = 0;
    if va >= MAXVA as u64 {
        return 0;
    }
    pte = walk(pagetable, va, 0);
    if pte.is_null() {
        return 0;
    }
    if *pte & PTE_V as u64 == 0 as i32 as u64 {
        return 0;
    }
    if *pte & PTE_U as u64 == 0 as i32 as u64 {
        return 0;
    }
    pa = (*pte >> 10 as i32) << 12 as i32;
    pa
}
/// add a mapping to the kernel page table.
/// only used when booting.
/// does not flush TLB or enable paging.
#[no_mangle]
pub unsafe extern "C" fn kvmmap(mut va: u64, mut pa: u64, mut sz: u64, mut perm: i32) {
    if mappages(kernel_pagetable, va, sz, pa, perm) != 0 as i32 {
        panic(b"kvmmap\x00" as *const u8 as *const libc::c_char as *mut libc::c_char);
    };
}
/// translate a kernel virtual address to
/// a physical address. only needed for
/// addresses on the stack.
/// assumes va is page aligned.
#[no_mangle]
pub unsafe extern "C" fn kvmpa(mut va: u64) -> u64 {
    let mut off: u64 = va.wrapping_rem(PGSIZE as u64);
    let mut pte: *mut pte_t = ptr::null_mut();
    let mut pa: u64 = 0;
    pte = walk(kernel_pagetable, va, 0 as i32);
    if pte.is_null() {
        panic(b"kvmpa\x00" as *const u8 as *const libc::c_char as *mut libc::c_char);
    }
    if *pte & PTE_V as u64 == 0 as i32 as u64 {
        panic(b"kvmpa\x00" as *const u8 as *const libc::c_char as *mut libc::c_char);
    }
    pa = (*pte >> 10 as i32) << 12 as i32;
    pa.wrapping_add(off)
}
/// Create PTEs for virtual addresses starting at va that refer to
/// physical addresses starting at pa. va and size might not
/// be page-aligned. Returns 0 on success, -1 if walk() couldn't
/// allocate a needed page-table page.
#[no_mangle]
pub unsafe extern "C" fn mappages(
    mut pagetable: pagetable_t,
    mut va: u64,
    mut size: u64,
    mut pa: u64,
    mut perm: i32,
) -> i32 {
    let mut a: u64 = 0;
    let mut last: u64 = 0;
    let mut pte: *mut pte_t = ptr::null_mut();
    a = va & !(PGSIZE - 1 as i32) as u64;
    last = va.wrapping_add(size).wrapping_sub(1 as i32 as u64) & !(PGSIZE - 1 as i32) as u64;
    loop {
        pte = walk(pagetable, a, 1 as i32);
        if pte.is_null() {
            return -(1 as i32);
        }
        if *pte & PTE_V as u64 != 0 {
            panic(b"remap\x00" as *const u8 as *const libc::c_char as *mut libc::c_char);
        }
        *pte = (pa >> 12 as i32) << 10 as i32 | perm as u64 | PTE_V as u64;
        if a == last {
            break;
        }
        a = (a as u64).wrapping_add(PGSIZE as u64) as u64 as u64;
        pa = (pa as u64).wrapping_add(PGSIZE as u64) as u64 as u64
    }
    0
}
/// Remove mappings from a page table. The mappings in
/// the given range must exist. Optionally free the
/// physical memory.
#[no_mangle]
pub unsafe extern "C" fn uvmunmap(
    mut pagetable: pagetable_t,
    mut va: u64,
    mut size: u64,
    mut do_free: i32,
) {
    let mut a: u64 = 0;
    let mut last: u64 = 0;
    let mut pte: *mut pte_t = ptr::null_mut();
    let mut pa: u64 = 0;
    a = va & !(PGSIZE - 1) as u64;
    last = va.wrapping_add(size).wrapping_sub(1) & !(PGSIZE - 1) as u64;
    loop {
        pte = walk(pagetable, a, 0);
        if pte.is_null() {
            panic(b"uvmunmap: walk\x00" as *const u8 as *const libc::c_char as *mut libc::c_char);
        }
        if *pte & PTE_V as u64 == 0 as i32 as u64 {
            printf(
                b"va=%p pte=%p\n\x00" as *const u8 as *const libc::c_char as *mut libc::c_char,
                a,
                *pte,
            );
            panic(
                b"uvmunmap: not mapped\x00" as *const u8 as *const libc::c_char
                    as *mut libc::c_char,
            );
        }
        if *pte & 0x3ff as i32 as u64 == PTE_V as u64 {
            panic(
                b"uvmunmap: not a leaf\x00" as *const u8 as *const libc::c_char
                    as *mut libc::c_char,
            );
        }
        if do_free != 0 {
            pa = (*pte >> 10 as i32) << 12 as i32;
            kfree(pa as *mut libc::c_void);
        }
        *pte = 0 as i32 as pte_t;
        if a == last {
            break;
        }
        a = (a as u64).wrapping_add(PGSIZE as u64) as u64 as u64;
        pa = (pa as u64).wrapping_add(PGSIZE as u64) as u64 as u64
    }
}
/// create an empty user page table.
#[no_mangle]
pub unsafe extern "C" fn uvmcreate() -> pagetable_t {
    let mut pagetable: pagetable_t = ptr::null_mut();
    pagetable = kalloc() as pagetable_t;
    if pagetable.is_null() {
        panic(
            b"uvmcreate: out of memory\x00" as *const u8 as *const libc::c_char
                as *mut libc::c_char,
        );
    }
    ptr::write_bytes(pagetable as *mut libc::c_void, 0, PGSIZE as usize);
    pagetable
}
/// Load the user initcode into address 0 of pagetable,
/// for the very first process.
/// sz must be less than a page.
#[no_mangle]
pub unsafe extern "C" fn uvminit(mut pagetable: pagetable_t, mut src: *mut u8, mut sz: u32) {
    let mut mem: *mut libc::c_char = ptr::null_mut();
    if sz >= PGSIZE as u32 {
        panic(
            b"inituvm: more than a page\x00" as *const u8 as *const libc::c_char
                as *mut libc::c_char,
        );
    }
    mem = kalloc() as *mut libc::c_char;
    ptr::write_bytes(mem as *mut libc::c_void, 0, PGSIZE as usize);
    mappages(
        pagetable,
        0,
        PGSIZE as u64,
        mem as u64,
        (PTE_W | PTE_R | PTE_X | PTE_U) as i32,
    );
    ptr::copy(
        src as *const libc::c_void,
        mem as *mut libc::c_void,
        sz as usize,
    );
}
/// Allocate PTEs and physical memory to grow process from oldsz to
/// newsz, which need not be page aligned.  Returns new size or 0 on error.
#[no_mangle]
pub unsafe extern "C" fn uvmalloc(
    mut pagetable: pagetable_t,
    mut oldsz: u64,
    mut newsz: u64,
) -> u64 {
    let mut mem: *mut libc::c_char = ptr::null_mut();
    let mut a: u64 = 0;
    if newsz < oldsz {
        return oldsz;
    }
    oldsz = oldsz
        .wrapping_add(PGSIZE as u64)
        .wrapping_sub(1 as i32 as u64)
        & !(PGSIZE - 1 as i32) as u64;
    a = oldsz;
    while a < newsz {
        mem = kalloc() as *mut libc::c_char;
        if mem.is_null() {
            uvmdealloc(pagetable, a, oldsz);
            return 0 as i32 as u64;
        }
        ptr::write_bytes(mem as *mut libc::c_void, 0, PGSIZE as usize);
        if mappages(
            pagetable,
            a,
            PGSIZE as u64,
            mem as u64,
            (PTE_W | PTE_X | PTE_R | PTE_U) as i32,
        ) != 0 as i32
        {
            kfree(mem as *mut libc::c_void);
            uvmdealloc(pagetable, a, oldsz);
            return 0 as i32 as u64;
        }
        a = (a as u64).wrapping_add(PGSIZE as u64) as u64 as u64
    }
    newsz
}
/// Deallocate user pages to bring the process size from oldsz to
/// newsz.  oldsz and newsz need not be page-aligned, nor does newsz
/// need to be less than oldsz.  oldsz can be larger than the actual
/// process size.  Returns the new process size.
#[no_mangle]
pub unsafe extern "C" fn uvmdealloc(
    mut pagetable: pagetable_t,
    mut oldsz: u64,
    mut newsz: u64,
) -> u64 {
    if newsz >= oldsz {
        return oldsz;
    }
    let mut newup: u64 = newsz
        .wrapping_add(PGSIZE as u64)
        .wrapping_sub(1 as i32 as u64)
        & !(PGSIZE - 1 as i32) as u64;
    if newup
        < oldsz
            .wrapping_add(PGSIZE as u64)
            .wrapping_sub(1 as i32 as u64)
            & !(PGSIZE - 1 as i32) as u64
    {
        uvmunmap(pagetable, newup, oldsz.wrapping_sub(newup), 1 as i32);
    }
    newsz
}
/// Recursively free page-table pages.
/// All leaf mappings must already have been removed.
unsafe extern "C" fn freewalk(mut pagetable: pagetable_t) {
    // there are 2^9 = 512 PTEs in a page table.
    let mut i: i32 = 0;
    while i < 512 {
        let mut pte: pte_t = *pagetable.offset(i as isize);
        if pte & PTE_V as u64 != 0 && pte & (PTE_R | PTE_W | PTE_X) as u64 == 0 as i32 as u64 {
            // this PTE points to a lower-level page table.
            let mut child: u64 = (pte >> 10 as i32) << 12 as i32;
            freewalk(child as pagetable_t);
            *pagetable.offset(i as isize) = 0 as i32 as u64
        } else if pte & PTE_V as u64 != 0 {
            panic(b"freewalk: leaf\x00" as *const u8 as *const libc::c_char as *mut libc::c_char);
        }
        i += 1
    }
    kfree(pagetable as *mut libc::c_void);
}
/// Free user memory pages,
/// then free page-table pages.
#[no_mangle]
pub unsafe extern "C" fn uvmfree(mut pagetable: pagetable_t, mut sz: u64) {
    uvmunmap(pagetable, 0 as i32 as u64, sz, 1 as i32);
    freewalk(pagetable);
}
/// Given a parent process's page table, copy
/// its memory into a child's page table.
/// Copies both the page table and the
/// physical memory.
/// returns 0 on success, -1 on failure.
/// frees any allocated pages on failure.
#[no_mangle]
pub unsafe extern "C" fn uvmcopy(mut old: pagetable_t, mut new: pagetable_t, mut sz: u64) -> i32 {
    let mut current_block: u64;
    let mut pte: *mut pte_t = ptr::null_mut();
    let mut pa: u64 = 0;
    let mut i: u64 = 0;
    let mut flags: u32 = 0;
    let mut mem: *mut libc::c_char = ptr::null_mut();
    i = 0;
    loop {
        if i >= sz {
            current_block = 12349973810996921269;
            break;
        }
        pte = walk(old, i, 0 as i32);
        if pte.is_null() {
            panic(
                b"uvmcopy: pte should exist\x00" as *const u8 as *const libc::c_char
                    as *mut libc::c_char,
            );
        }
        if *pte & PTE_V as u64 == 0 as i32 as u64 {
            panic(
                b"uvmcopy: page not present\x00" as *const u8 as *const libc::c_char
                    as *mut libc::c_char,
            );
        }
        pa = (*pte >> 10 as i32) << 12 as i32;
        flags = (*pte & 0x3ff as i32 as u64) as u32;
        mem = kalloc() as *mut libc::c_char;
        if mem.is_null() {
            current_block = 9000140654394160520;
            break;
        }
        ptr::copy(
            pa as *mut libc::c_char as *const libc::c_void,
            mem as *mut libc::c_void,
            PGSIZE as usize,
        );
        if mappages(new, i, PGSIZE as u64, mem as u64, flags as i32) != 0 as i32 {
            kfree(mem as *mut libc::c_void);
            current_block = 9000140654394160520;
            break;
        } else {
            i = (i as u64).wrapping_add(PGSIZE as u64) as u64 as u64
        }
    }
    match current_block {
        12349973810996921269 => 0 as i32,
        _ => {
            uvmunmap(new, 0 as i32 as u64, i, 1 as i32);
            -(1 as i32)
        }
    }
}
/// mark a PTE invalid for user access.
/// used by exec for the user stack guard page.
#[no_mangle]
pub unsafe extern "C" fn uvmclear(mut pagetable: pagetable_t, mut va: u64) {
    let mut pte: *mut pte_t = ptr::null_mut();
    pte = walk(pagetable, va, 0 as i32);
    if pte.is_null() {
        panic(b"uvmclear\x00" as *const u8 as *const libc::c_char as *mut libc::c_char);
    }
    *pte &= !PTE_U as u64;
}
/// Copy from kernel to user.
/// Copy len bytes from src to virtual address dstva in a given page table.
/// Return 0 on success, -1 on error.
#[no_mangle]
pub unsafe extern "C" fn copyout(
    mut pagetable: pagetable_t,
    mut dstva: u64,
    mut src: *mut libc::c_char,
    mut len: u64,
) -> i32 {
    let mut n: u64 = 0;
    let mut va0: u64 = 0;
    let mut pa0: u64 = 0;
    while len > 0 as u64 {
        va0 = dstva & !(PGSIZE - 1 as i32) as u64;
        pa0 = walkaddr(pagetable, va0);
        if pa0 == 0 as u64 {
            return -1;
        }
        n = (PGSIZE as u64).wrapping_sub(dstva.wrapping_sub(va0));
        if n > len {
            n = len
        }
        ptr::copy(
            src as *const libc::c_void,
            pa0.wrapping_add(dstva.wrapping_sub(va0)) as *mut libc::c_void,
            n as usize,
        );
        len = (len as u64).wrapping_sub(n) as u64 as u64;
        src = src.offset(n as isize);
        dstva = va0.wrapping_add(PGSIZE as u64)
    }
    0
}
/// Copy from user to kernel.
/// Copy len bytes to dst from virtual address srcva in a given page table.
/// Return 0 on success, -1 on error.
#[no_mangle]
pub unsafe extern "C" fn copyin(
    mut pagetable: pagetable_t,
    mut dst: *mut libc::c_char,
    mut srcva: u64,
    mut len: u64,
) -> i32 {
    let mut n: u64 = 0;
    let mut va0: u64 = 0;
    let mut pa0: u64 = 0;
    while len > 0 as u64 {
        va0 = srcva & !(PGSIZE - 1) as u64;
        pa0 = walkaddr(pagetable, va0);
        if pa0 == 0 as u64 {
            return -1;
        }
        n = (PGSIZE as u64).wrapping_sub(srcva.wrapping_sub(va0));
        if n > len {
            n = len
        }
        ptr::copy(
            pa0.wrapping_add(srcva.wrapping_sub(va0)) as *mut libc::c_void,
            dst as *mut libc::c_void,
            n as usize,
        );
        len = (len as u64).wrapping_sub(n) as u64 as u64;
        dst = dst.offset(n as isize);
        srcva = va0.wrapping_add(PGSIZE as u64)
    }
    0
}
/// Copy a null-terminated string from user to kernel.
/// Copy bytes to dst from virtual address srcva in a given page table,
/// until a '\0', or max.
/// Return 0 on success, -1 on error.
#[no_mangle]
pub unsafe extern "C" fn copyinstr(
    mut pagetable: pagetable_t,
    mut dst: *mut libc::c_char,
    mut srcva: u64,
    mut max: u64,
) -> i32 {
    let mut n: u64 = 0;
    let mut va0: u64 = 0;
    let mut pa0: u64 = 0;
    let mut got_null: i32 = 0;
    while got_null == 0 && max > 0 as u64 {
        va0 = srcva & !(PGSIZE - 1) as u64;
        pa0 = walkaddr(pagetable, va0);
        if pa0 == 0 as u64 {
            return -1;
        }
        n = (PGSIZE as u64).wrapping_sub(srcva.wrapping_sub(va0));
        if n > max {
            n = max
        }
        let mut p: *mut libc::c_char =
            pa0.wrapping_add(srcva.wrapping_sub(va0)) as *mut libc::c_char;
        while n > 0 as u64 {
            if *p as i32 == '\u{0}' as i32 {
                *dst = '\u{0}' as i32 as libc::c_char;
                got_null = 1 as i32;
                break;
            } else {
                *dst = *p;
                n = n.wrapping_sub(1);
                max = max.wrapping_sub(1);
                p = p.offset(1);
                dst = dst.offset(1)
            }
        }
        srcva = va0.wrapping_add(PGSIZE as u64)
    }
    if got_null != 0 {
        0
    } else {
        -1
    }
}<|MERGE_RESOLUTION|>--- conflicted
+++ resolved
@@ -7,11 +7,7 @@
         pagetable_t, pte_t, sfence_vma, w_satp, MAXVA, PGSHIFT, PGSIZE, PTE_R, PTE_U, PTE_V, PTE_W,
         PTE_X, PXMASK, SATP_SV39,
     },
-<<<<<<< HEAD
-=======
-    string::{memmove, memset},
     types::pde_t,
->>>>>>> c2b269cf
 };
 use core::ptr;
 extern "C" {
