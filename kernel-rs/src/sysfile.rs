//! File-system system calls.
//! Mostly argument checking, since we don't trust
//! user code, and calls into file.c and fs.c.
use crate::libc;
use crate::{
    exec::exec,
    fcntl::FcntlFlags,
    file::{File, Inode},
    fs::{dirlink, dirlookup, namecmp, namei, nameiparent},
    fs::{Dirent, DIRSIZ},
    kalloc::{kalloc, kfree},
    log::{begin_op, end_op},
    param::{MAXARG, MAXPATH, NDEV, NOFILE},
    pipe::Pipe,
    printf::panic,
    proc::{myproc, Proc},
    riscv::PGSIZE,
    stat::{T_DEVICE, T_DIR, T_FILE},
    syscall::{argaddr, argint, argstr, fetchaddr, fetchstr},
    vm::copyout,
};
use core::ptr;
pub const FD_DEVICE: u32 = 3;
pub const FD_INODE: u32 = 2;
pub const FD_PIPE: u32 = 1;
pub const FD_NONE: u32 = 0;

impl File {
    /// Allocate a file descriptor for the given file.
    /// Takes over file reference from caller on success.
    unsafe fn fdalloc(&mut self) -> i32 {
        let mut p: *mut Proc = myproc();
        for fd in 0..NOFILE {
            // user pointer to struct stat
            if (*p).ofile[fd].is_null() {
                (*p).ofile[fd] = self;
                return fd as i32;
            }
        }
        -1
    }
}

/// Fetch the nth word-sized system call argument as a file descriptor
/// and return both the descriptor and the corresponding struct file.
unsafe fn argfd(n: i32, pfd: *mut i32, pf: *mut *mut File) -> i32 {
    let mut fd: i32 = 0;
    let mut f: *mut File = ptr::null_mut();
    if argint(n, &mut fd) < 0 {
        return -1;
    }
    if fd < 0 || fd >= NOFILE as i32 || {
        f = (*myproc()).ofile[fd as usize];
        f.is_null()
    } {
        return -1;
    }
    if !pfd.is_null() {
        *pfd = fd
    }
    if !pf.is_null() {
        *pf = f
    }
    0
}

pub unsafe fn sys_dup() -> usize {
    let mut f: *mut File = ptr::null_mut();
    if argfd(0, ptr::null_mut(), &mut f) < 0 {
        return usize::MAX;
    }
    let fd: i32 = (*f).fdalloc();
    if fd < 0 {
        return usize::MAX;
    }
    (*f).dup();
    fd as usize
}

pub unsafe fn sys_read() -> usize {
    let mut f: *mut File = ptr::null_mut();
    let mut n: i32 = 0;
    let mut p: usize = 0;
    if argfd(0, ptr::null_mut(), &mut f) < 0 || argint(2, &mut n) < 0 || argaddr(1, &mut p) < 0 {
        return usize::MAX;
    }
    (*f).read(p, n) as usize
}

pub unsafe fn sys_write() -> usize {
    let mut f: *mut File = ptr::null_mut();
    let mut n: i32 = 0;
    let mut p: usize = 0;
    if argfd(0, ptr::null_mut(), &mut f) < 0 || argint(2, &mut n) < 0 || argaddr(1, &mut p) < 0 {
        return usize::MAX;
    }
    (*f).write(p, n) as usize
}

pub unsafe fn sys_close() -> usize {
    let mut fd: i32 = 0;
    let mut f: *mut File = ptr::null_mut();
    if argfd(0, &mut fd, &mut f) < 0 {
        return usize::MAX;
    }
    let fresh0 = &mut (*myproc()).ofile[fd as usize];
    *fresh0 = ptr::null_mut();
    (*f).close();
    0
}

pub unsafe fn sys_fstat() -> usize {
    let mut f: *mut File = ptr::null_mut();

    // user pointer to struct stat
    let mut st: usize = 0;
    if argfd(0, ptr::null_mut(), &mut f) < 0 || argaddr(1, &mut st) < 0 {
        return usize::MAX;
    }
    (*f).stat(st) as usize
}

/// Create the path new as a link to the same inode as old.
pub unsafe fn sys_link() -> usize {
<<<<<<< HEAD
    let mut name: [libc::CChar; DIRSIZ] = [0; DIRSIZ];
    let mut new: [libc::CChar; MAXPATH] = [0; MAXPATH];
    let mut old: [libc::CChar; MAXPATH] = [0; MAXPATH];
    if argstr(0, old.as_mut_ptr(), MAXPATH as i32) < 0
        || argstr(1, new.as_mut_ptr(), MAXPATH as i32) < 0
    {
=======
    let mut name: [u8; DIRSIZ] = [0; DIRSIZ];
    let mut new: [u8; MAXPATH as usize] = [0; MAXPATH as usize];
    let mut old: [u8; MAXPATH as usize] = [0; MAXPATH as usize];
    if argstr(0, old.as_mut_ptr(), MAXPATH) < 0 || argstr(1, new.as_mut_ptr(), MAXPATH) < 0 {
>>>>>>> 0972207b
        return usize::MAX;
    }
    begin_op();
    let mut ip: *mut Inode = namei(old.as_mut_ptr());
    if ip.is_null() {
        end_op();
        return usize::MAX;
    }
    (*ip).lock();
    if (*ip).typ as i32 == T_DIR {
        (*ip).unlockput();
        end_op();
        return usize::MAX;
    }
    (*ip).nlink += 1;
    (*ip).update();
    (*ip).unlock();
    let dp: *mut Inode = nameiparent(new.as_mut_ptr(), name.as_mut_ptr());
    if !dp.is_null() {
        (*dp).lock();
        if (*dp).dev != (*ip).dev || dirlink(dp, name.as_mut_ptr(), (*ip).inum) < 0 {
            (*dp).unlockput();
        } else {
            (*dp).unlockput();
            (*ip).put();
            end_op();
            return 0;
        }
    }
    (*ip).lock();
    (*ip).nlink -= 1;
    (*ip).update();
    (*ip).unlockput();
    end_op();
    usize::MAX
}

/// Is the directory dp empty except for "." and ".." ?
unsafe fn isdirempty(dp: *mut Inode) -> i32 {
    let mut de: Dirent = Default::default();
    let mut off = (2usize).wrapping_mul(::core::mem::size_of::<Dirent>()) as i32;
    while (off as u32) < (*dp).size {
        if (*dp).read(
            0,
            &mut de as *mut Dirent as usize,
            off as u32,
            ::core::mem::size_of::<Dirent>() as u32,
        ) as usize
            != ::core::mem::size_of::<Dirent>()
        {
            panic(b"isdirempty: readi\x00" as *const u8 as *mut u8);
        }
        if de.inum as i32 != 0 {
            return 0;
        }
        off = (off as usize).wrapping_add(::core::mem::size_of::<Dirent>()) as i32
    }
    1
}

pub unsafe fn sys_unlink() -> usize {
    let mut de: Dirent = Default::default();
<<<<<<< HEAD
    let mut name: [libc::CChar; DIRSIZ] = [0; DIRSIZ];
    let mut path: [libc::CChar; MAXPATH] = [0; MAXPATH];
=======
    let mut name: [u8; DIRSIZ] = [0; DIRSIZ];
    let mut path: [u8; MAXPATH as usize] = [0; MAXPATH as usize];
>>>>>>> 0972207b
    let mut off: u32 = 0;
    if argstr(0, path.as_mut_ptr(), MAXPATH as i32) < 0 {
        return usize::MAX;
    }
    begin_op();
    let mut dp: *mut Inode = nameiparent(path.as_mut_ptr(), name.as_mut_ptr());
    if dp.is_null() {
        end_op();
        return usize::MAX;
    }
    (*dp).lock();

    // Cannot unlink "." or "..".
    if !(namecmp(name.as_mut_ptr(), b".\x00" as *const u8) == 0
        || namecmp(name.as_mut_ptr(), b"..\x00" as *const u8) == 0)
    {
        let mut ip: *mut Inode = dirlookup(dp, name.as_mut_ptr(), &mut off);
        if !ip.is_null() {
            (*ip).lock();
            if ((*ip).nlink as i32) < 1 {
                panic(b"unlink: nlink < 1\x00" as *const u8 as *mut u8);
            }
            if (*ip).typ as i32 == T_DIR && isdirempty(ip) == 0 {
                (*ip).unlockput();
            } else {
                ptr::write_bytes(&mut de as *mut Dirent, 0, 1);
                if (*dp).write(
                    0,
                    &mut de as *mut Dirent as usize,
                    off,
                    ::core::mem::size_of::<Dirent>() as u32,
                ) as usize
                    != ::core::mem::size_of::<Dirent>()
                {
                    panic(b"unlink: writei\x00" as *const u8 as *mut u8);
                }
                if (*ip).typ as i32 == T_DIR {
                    (*dp).nlink -= 1;
                    (*dp).update();
                }
                (*dp).unlockput();
                (*ip).nlink -= 1;
                (*ip).update();
                (*ip).unlockput();
                end_op();
                return 0;
            }
        }
    }
    (*dp).unlockput();
    end_op();
    usize::MAX
}

unsafe fn create(path: *mut u8, typ: i16, major: i16, minor: i16) -> *mut Inode {
    let mut name: [u8; DIRSIZ] = [0; DIRSIZ];
    let mut dp: *mut Inode = nameiparent(path, name.as_mut_ptr());
    if dp.is_null() {
        return ptr::null_mut();
    }
    (*dp).lock();
    let mut ip: *mut Inode = dirlookup(dp, name.as_mut_ptr(), ptr::null_mut());
    if !ip.is_null() {
        (*dp).unlockput();
        (*ip).lock();
        if typ as i32 == T_FILE && ((*ip).typ as i32 == T_FILE || (*ip).typ as i32 == T_DEVICE) {
            return ip;
        }
        (*ip).unlockput();
        return ptr::null_mut();
    }
    ip = Inode::alloc((*dp).dev, typ);
    if ip.is_null() {
        panic(b"create: Inode::alloc\x00" as *const u8 as *mut u8);
    }
    (*ip).lock();
    (*ip).major = major;
    (*ip).minor = minor;
    (*ip).nlink = 1;
    (*ip).update();

    // Create . and .. entries.
    if typ as i32 == T_DIR {
        // for ".."
        (*dp).nlink += 1;
        (*dp).update();

        // No ip->nlink++ for ".": avoid cyclic ref count.
        if dirlink(ip, b".\x00" as *const u8 as *mut u8, (*ip).inum) < 0
            || dirlink(ip, b"..\x00" as *const u8 as *mut u8, (*dp).inum) < 0
        {
            panic(b"create dots\x00" as *const u8 as *mut u8);
        }
    }
    if dirlink(dp, name.as_mut_ptr(), (*ip).inum) < 0 {
        panic(b"create: dirlink\x00" as *const u8 as *mut u8);
    }
    (*dp).unlockput();
    ip
}

pub unsafe fn sys_open() -> usize {
<<<<<<< HEAD
    let mut path: [libc::CChar; MAXPATH] = [0; MAXPATH];
=======
    let mut path: [u8; MAXPATH as usize] = [0; MAXPATH as usize];
>>>>>>> 0972207b
    let mut fd: i32 = 0;
    let mut omode: i32 = 0;
    let ip: *mut Inode;
    let n: i32 = argstr(0, path.as_mut_ptr(), MAXPATH as i32);
    if n < 0 || argint(1, &mut omode) < 0 {
        return usize::MAX;
    }
    begin_op();
    let omode = FcntlFlags::from_bits_truncate(omode);
    if omode.contains(FcntlFlags::O_CREATE) {
        ip = create(path.as_mut_ptr(), T_FILE as i16, 0, 0);
        if ip.is_null() {
            end_op();
            return usize::MAX;
        }
    } else {
        ip = namei(path.as_mut_ptr());
        if ip.is_null() {
            end_op();
            return usize::MAX;
        }
        (*ip).lock();
        if (*ip).typ as i32 == T_DIR && omode != FcntlFlags::O_RDONLY {
            (*ip).unlockput();
            end_op();
            return usize::MAX;
        }
    }
    if (*ip).typ as i32 == T_DEVICE && (((*ip).major as i32) < 0 || (*ip).major as i32 >= NDEV) {
        (*ip).unlockput();
        end_op();
        return usize::MAX;
    }
    let mut f: *mut File = File::alloc();
    if f.is_null() || {
        fd = (*f).fdalloc();
        (fd) < 0
    } {
        if !f.is_null() {
            (*f).close();
        }
        (*ip).unlockput();
        end_op();
        return usize::MAX;
    }
    if (*ip).typ as i32 == T_DEVICE {
        (*f).typ = FD_DEVICE;
        (*f).major = (*ip).major
    } else {
        (*f).typ = FD_INODE;
        (*f).off = 0
    }
    (*f).ip = ip;
    (*f).readable = (!omode.intersects(FcntlFlags::O_WRONLY)) as u8;
    (*f).writable = omode.intersects(FcntlFlags::O_WRONLY | FcntlFlags::O_RDWR) as u8;
    (*ip).unlock();
    end_op();
    fd as usize
}

pub unsafe fn sys_mkdir() -> usize {
<<<<<<< HEAD
    let mut path: [libc::CChar; MAXPATH] = [0; MAXPATH];
=======
    let mut path: [u8; MAXPATH as usize] = [0; MAXPATH as usize];
>>>>>>> 0972207b
    let mut ip: *mut Inode = ptr::null_mut();
    begin_op();
    if argstr(0, path.as_mut_ptr(), MAXPATH as i32) < 0 || {
        ip = create(path.as_mut_ptr(), T_DIR as i16, 0, 0);
        ip.is_null()
    } {
        end_op();
        return usize::MAX;
    }
    (*ip).unlockput();
    end_op();
    0
}

pub unsafe fn sys_mknod() -> usize {
    let mut ip: *mut Inode = ptr::null_mut();
<<<<<<< HEAD
    let mut path: [libc::CChar; MAXPATH] = [0; MAXPATH];
=======
    let mut path: [u8; MAXPATH as usize] = [0; MAXPATH as usize];
>>>>>>> 0972207b
    let mut major: i32 = 0;
    let mut minor: i32 = 0;
    begin_op();
    if argstr(0, path.as_mut_ptr(), MAXPATH as i32) < 0
        || argint(1, &mut major) < 0
        || argint(2, &mut minor) < 0
        || {
            ip = create(
                path.as_mut_ptr(),
                T_DEVICE as i16,
                major as i16,
                minor as i16,
            );
            ip.is_null()
        }
    {
        end_op();
        return usize::MAX;
    }
    (*ip).unlockput();
    end_op();
    0
}

pub unsafe fn sys_chdir() -> usize {
<<<<<<< HEAD
    let mut path: [libc::CChar; MAXPATH] = [0; MAXPATH];
=======
    let mut path: [u8; MAXPATH as usize] = [0; MAXPATH as usize];
>>>>>>> 0972207b
    let mut ip: *mut Inode = ptr::null_mut();
    let mut p: *mut Proc = myproc();
    begin_op();
    if argstr(0, path.as_mut_ptr(), MAXPATH as i32) < 0 || {
        ip = namei(path.as_mut_ptr());
        ip.is_null()
    } {
        end_op();
        return usize::MAX;
    }
    (*ip).lock();
    if (*ip).typ as i32 != T_DIR {
        (*ip).unlockput();
        end_op();
        return usize::MAX;
    }
    (*ip).unlock();
    (*(*p).cwd).put();
    end_op();
    (*p).cwd = ip;
    0
}

pub unsafe fn sys_exec() -> usize {
    let current_block: usize;
<<<<<<< HEAD
    let mut path: [libc::CChar; MAXPATH] = [0; MAXPATH];
    let mut argv: [*mut libc::CChar; MAXARG] = [ptr::null_mut(); MAXARG];
=======
    let mut path: [u8; MAXPATH as usize] = [0; MAXPATH as usize];
    let mut argv: [*mut u8; MAXARG] = [ptr::null_mut(); MAXARG];
>>>>>>> 0972207b
    let mut i: i32 = 0;
    let mut uargv: usize = 0;
    let mut uarg: usize = 0;
    if argstr(0, path.as_mut_ptr(), MAXPATH as i32) < 0 || argaddr(1, &mut uargv) < 0 {
        return usize::MAX;
    }
    ptr::write_bytes(argv.as_mut_ptr(), 0, 1);
    loop {
        if i as usize
            >= (::core::mem::size_of::<[*mut u8; 32]>())
                .wrapping_div(::core::mem::size_of::<*mut u8>())
        {
            current_block = 12646643519710607562;
            break;
        }
        if fetchaddr(
            uargv.wrapping_add((::core::mem::size_of::<usize>()).wrapping_mul(i as usize)),
            &mut uarg as *mut usize,
        ) < 0
        {
            current_block = 12646643519710607562;
            break;
        }
        if uarg == 0 {
            argv[i as usize] = ptr::null_mut();
            current_block = 6009453772311597924;
            break;
        } else {
            argv[i as usize] = kalloc() as *mut u8;
            if argv[i as usize].is_null() {
                panic(b"sys_exec kalloc\x00" as *const u8 as *mut u8);
            }
            if fetchstr(uarg, argv[i as usize], PGSIZE as i32) < 0 {
                current_block = 12646643519710607562;
                break;
            }
            i += 1
        }
    }
    match current_block {
        12646643519710607562 => {
            i = 0;
            while (i as usize)
                < (::core::mem::size_of::<[*mut u8; 32]>())
                    .wrapping_div(::core::mem::size_of::<*mut u8>())
                && !argv[i as usize].is_null()
            {
                kfree(argv[i as usize] as *mut libc::CVoid);
                i += 1
            }
            usize::MAX
        }
        _ => {
            let ret = exec(path.as_mut_ptr(), argv.as_mut_ptr());
            i = 0;
            while (i as usize)
                < (::core::mem::size_of::<[*mut u8; 32]>())
                    .wrapping_div(::core::mem::size_of::<*mut u8>())
                && !argv[i as usize].is_null()
            {
                kfree(argv[i as usize] as *mut libc::CVoid);
                i += 1
            }
            ret as usize
        }
    }
}

pub unsafe fn sys_pipe() -> usize {
    // user pointer to array of two integers
    let mut fdarray: usize = 0;

    let mut rf: *mut File = ptr::null_mut();
    let mut wf: *mut File = ptr::null_mut();
    let mut fd1: i32 = 0;
    let mut p: *mut Proc = myproc();
    if argaddr(0, &mut fdarray) < 0 {
        return usize::MAX;
    }
    if Pipe::alloc(&mut rf, &mut wf) < 0 {
        return usize::MAX;
    }
    let mut fd0: i32 = (*rf).fdalloc();
    if fd0 < 0 || {
        fd1 = (*wf).fdalloc();
        (fd1) < 0
    } {
        if fd0 >= 0 {
            (*p).ofile[fd0 as usize] = ptr::null_mut()
        }
        (*rf).close();
        (*wf).close();
        return usize::MAX;
    }
    if copyout(
        (*p).pagetable,
        fdarray,
        &mut fd0 as *mut i32 as *mut u8,
        ::core::mem::size_of::<i32>(),
    ) < 0
        || copyout(
            (*p).pagetable,
            fdarray.wrapping_add(::core::mem::size_of::<i32>()),
            &mut fd1 as *mut i32 as *mut u8,
            ::core::mem::size_of::<i32>(),
        ) < 0
    {
        (*p).ofile[fd0 as usize] = ptr::null_mut();
        (*p).ofile[fd1 as usize] = ptr::null_mut();
        (*rf).close();
        (*wf).close();
        return usize::MAX;
    }
    0
}<|MERGE_RESOLUTION|>--- conflicted
+++ resolved
@@ -122,19 +122,12 @@
 
 /// Create the path new as a link to the same inode as old.
 pub unsafe fn sys_link() -> usize {
-<<<<<<< HEAD
-    let mut name: [libc::CChar; DIRSIZ] = [0; DIRSIZ];
-    let mut new: [libc::CChar; MAXPATH] = [0; MAXPATH];
-    let mut old: [libc::CChar; MAXPATH] = [0; MAXPATH];
+    let mut name: [u8; DIRSIZ] = [0; DIRSIZ];
+    let mut new: [u8; MAXPATH as usize] = [0; MAXPATH];
+    let mut old: [u8; MAXPATH as usize] = [0; MAXPATH];
     if argstr(0, old.as_mut_ptr(), MAXPATH as i32) < 0
         || argstr(1, new.as_mut_ptr(), MAXPATH as i32) < 0
     {
-=======
-    let mut name: [u8; DIRSIZ] = [0; DIRSIZ];
-    let mut new: [u8; MAXPATH as usize] = [0; MAXPATH as usize];
-    let mut old: [u8; MAXPATH as usize] = [0; MAXPATH as usize];
-    if argstr(0, old.as_mut_ptr(), MAXPATH) < 0 || argstr(1, new.as_mut_ptr(), MAXPATH) < 0 {
->>>>>>> 0972207b
         return usize::MAX;
     }
     begin_op();
@@ -197,13 +190,8 @@
 
 pub unsafe fn sys_unlink() -> usize {
     let mut de: Dirent = Default::default();
-<<<<<<< HEAD
-    let mut name: [libc::CChar; DIRSIZ] = [0; DIRSIZ];
-    let mut path: [libc::CChar; MAXPATH] = [0; MAXPATH];
-=======
     let mut name: [u8; DIRSIZ] = [0; DIRSIZ];
-    let mut path: [u8; MAXPATH as usize] = [0; MAXPATH as usize];
->>>>>>> 0972207b
+    let mut path: [u8; MAXPATH] = [0; MAXPATH];
     let mut off: u32 = 0;
     if argstr(0, path.as_mut_ptr(), MAXPATH as i32) < 0 {
         return usize::MAX;
@@ -306,11 +294,7 @@
 }
 
 pub unsafe fn sys_open() -> usize {
-<<<<<<< HEAD
-    let mut path: [libc::CChar; MAXPATH] = [0; MAXPATH];
-=======
-    let mut path: [u8; MAXPATH as usize] = [0; MAXPATH as usize];
->>>>>>> 0972207b
+    let mut path: [u8; MAXPATH] = [0; MAXPATH];
     let mut fd: i32 = 0;
     let mut omode: i32 = 0;
     let ip: *mut Inode;
@@ -372,11 +356,7 @@
 }
 
 pub unsafe fn sys_mkdir() -> usize {
-<<<<<<< HEAD
-    let mut path: [libc::CChar; MAXPATH] = [0; MAXPATH];
-=======
-    let mut path: [u8; MAXPATH as usize] = [0; MAXPATH as usize];
->>>>>>> 0972207b
+    let mut path: [u8; MAXPATH] = [0; MAXPATH];
     let mut ip: *mut Inode = ptr::null_mut();
     begin_op();
     if argstr(0, path.as_mut_ptr(), MAXPATH as i32) < 0 || {
@@ -393,11 +373,7 @@
 
 pub unsafe fn sys_mknod() -> usize {
     let mut ip: *mut Inode = ptr::null_mut();
-<<<<<<< HEAD
-    let mut path: [libc::CChar; MAXPATH] = [0; MAXPATH];
-=======
-    let mut path: [u8; MAXPATH as usize] = [0; MAXPATH as usize];
->>>>>>> 0972207b
+    let mut path: [u8; MAXPATH] = [0; MAXPATH];
     let mut major: i32 = 0;
     let mut minor: i32 = 0;
     begin_op();
@@ -423,11 +399,7 @@
 }
 
 pub unsafe fn sys_chdir() -> usize {
-<<<<<<< HEAD
-    let mut path: [libc::CChar; MAXPATH] = [0; MAXPATH];
-=======
-    let mut path: [u8; MAXPATH as usize] = [0; MAXPATH as usize];
->>>>>>> 0972207b
+    let mut path: [u8; MAXPATH] = [0; MAXPATH];
     let mut ip: *mut Inode = ptr::null_mut();
     let mut p: *mut Proc = myproc();
     begin_op();
@@ -453,13 +425,8 @@
 
 pub unsafe fn sys_exec() -> usize {
     let current_block: usize;
-<<<<<<< HEAD
-    let mut path: [libc::CChar; MAXPATH] = [0; MAXPATH];
-    let mut argv: [*mut libc::CChar; MAXARG] = [ptr::null_mut(); MAXARG];
-=======
-    let mut path: [u8; MAXPATH as usize] = [0; MAXPATH as usize];
+    let mut path: [u8; MAXPATH] = [0; MAXPATH];
     let mut argv: [*mut u8; MAXARG] = [ptr::null_mut(); MAXARG];
->>>>>>> 0972207b
     let mut i: i32 = 0;
     let mut uargv: usize = 0;
     let mut uarg: usize = 0;
