--- conflicted
+++ resolved
@@ -1,40 +1,13 @@
-<<<<<<< HEAD
-use crate::riscv::pagetable_t;
-use crate::{file, libc, proc, spinlock};
-use core::ptr;
-use file::{filealloc, fileclose, File};
-use proc::{myproc, proc_0, sleep, wakeup};
-use spinlock::{acquire, initlock, release, Spinlock};
-extern "C" {
-    // kalloc.c
-    #[no_mangle]
-    fn kalloc() -> *mut libc::c_void;
-    #[no_mangle]
-    fn kfree(_: *mut libc::c_void);
-    #[no_mangle]
-    fn copyout(_: pagetable_t, _: u64, _: *mut libc::c_char, _: u64) -> i32;
-    #[no_mangle]
-    fn copyin(_: pagetable_t, _: *mut libc::c_char, _: u64, _: u64) -> i32;
-}
-=======
 use crate::libc;
 use crate::{
     file::{filealloc, fileclose, File},
     kalloc::{kalloc, kfree},
     proc::{myproc, proc_0, sleep, wakeup},
+    riscv::pagetable_t,
     spinlock::{acquire, initlock, release, Spinlock},
     vm::{copyin, copyout},
 };
 use core::ptr;
-pub type pagetable_t = *mut u64;
-
-pub type procstate = u32;
-pub const ZOMBIE: procstate = 4;
-pub const RUNNING: procstate = 3;
-pub const RUNNABLE: procstate = 2;
-pub const SLEEPING: procstate = 1;
-pub const UNUSED: procstate = 0;
->>>>>>> a51db6db
 #[derive(Copy, Clone)]
 #[repr(C)]
 pub struct Pipe {
