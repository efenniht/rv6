use crate::libc;
use crate::{
    memlayout::PHYSTOP,
    printf::{panic, printf},
    riscv::PGSIZE,
    spinlock::Spinlock,
};
use core::ptr;

pub static mut end: [u8; 0] = [0; 0];

/// first address after kernel.
/// defined by kernel.ld.
#[derive(Copy, Clone)]
struct Run {
    next: *mut Run,
}

#[derive(Copy, Clone)]
struct Kmem {
    lock: Spinlock,
    freelist: *mut Run,
}

impl Kmem {
    // TODO: transient measure
    pub const fn zeroed() -> Self {
        Self {
            lock: Spinlock::zeroed(),
            freelist: ptr::null_mut(),
        }
    }
}

static mut kmem: Kmem = Kmem::zeroed();

pub unsafe fn kinit() {
    kmem.lock
        .initlock(b"kmem\x00" as *const u8 as *const libc::c_char as *mut libc::c_char);

    // To successfully boot rv6 and pass usertests, two printf()s with b"\x00"
    // and variable `a` are needed. See https://github.com/kaist-cp/rv6/issues/8
    let a = 10;
    printf(b"\x00" as *const u8 as *const libc::c_char as *mut libc::c_char);
    printf(
        b"\x00" as *const u8 as *const libc::c_char as *mut libc::c_char,
        a,
    );

    freerange(
        end.as_mut_ptr() as *mut libc::c_void,
        PHYSTOP as *mut libc::c_void,
    );
}

/// Physical memory allocator, for user processes,
/// kernel stacks, page-table pages,
/// and pipe buffers. Allocates whole 4096-byte pages.
pub unsafe fn freerange(mut pa_start: *mut libc::c_void, mut pa_end: *mut libc::c_void) {
    let mut p = ((pa_start as usize)
        .wrapping_add(PGSIZE as usize)
        .wrapping_sub(1 as i32 as usize)
        & !(PGSIZE - 1 as i32) as usize) as *mut libc::c_char;
    while p.offset(PGSIZE as isize) <= pa_end as *mut libc::c_char {
        kfree(p as *mut libc::c_void);
        p = p.offset(PGSIZE as isize)
    }
}

/// Free the page of physical memory pointed at by v,
/// which normally should have been returned by a
/// call to kalloc().  (The exception is when
/// initializing the allocator; see kinit above.)
pub unsafe fn kfree(mut pa: *mut libc::c_void) {
<<<<<<< HEAD
    let mut r: *mut Run = ptr::null_mut();
    if (pa as u64).wrapping_rem(PGSIZE as u64) != 0 as i32 as u64
=======
    let mut r: *mut run = ptr::null_mut();
    if (pa as usize).wrapping_rem(PGSIZE as usize) != 0 as i32 as usize
>>>>>>> 8de0d344
        || (pa as *mut libc::c_char) < end.as_mut_ptr()
        || pa as usize >= PHYSTOP as usize
    {
        panic(b"kfree\x00" as *const u8 as *const libc::c_char as *mut libc::c_char);
    }

    // Fill with junk to catch dangling refs.
    ptr::write_bytes(pa as *mut libc::c_void, 1, PGSIZE as usize);
    r = pa as *mut Run;
    kmem.lock.acquire();
    (*r).next = kmem.freelist;
    kmem.freelist = r;
    kmem.lock.release();
}

/// Allocate one 4096-byte page of physical memory.
/// Returns a pointer that the kernel can use.
/// Returns 0 if the memory cannot be allocated.
pub unsafe fn kalloc() -> *mut libc::c_void {
    let mut r: *mut Run = ptr::null_mut();
    kmem.lock.acquire();
    r = kmem.freelist;
    if !r.is_null() {
        kmem.freelist = (*r).next
    }
    kmem.lock.release();
    if !r.is_null() {
        // fill with junk
        ptr::write_bytes(
            r as *mut libc::c_char as *mut libc::c_void,
            5,
            PGSIZE as usize,
        );
    }
    r as *mut libc::c_void
}<|MERGE_RESOLUTION|>--- conflicted
+++ resolved
@@ -72,13 +72,8 @@
 /// call to kalloc().  (The exception is when
 /// initializing the allocator; see kinit above.)
 pub unsafe fn kfree(mut pa: *mut libc::c_void) {
-<<<<<<< HEAD
     let mut r: *mut Run = ptr::null_mut();
-    if (pa as u64).wrapping_rem(PGSIZE as u64) != 0 as i32 as u64
-=======
-    let mut r: *mut run = ptr::null_mut();
     if (pa as usize).wrapping_rem(PGSIZE as usize) != 0 as i32 as usize
->>>>>>> 8de0d344
         || (pa as *mut libc::c_char) < end.as_mut_ptr()
         || pa as usize >= PHYSTOP as usize
     {
