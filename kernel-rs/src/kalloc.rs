use crate::libc;
use crate::printf::printf;
use crate::proc::cpu;
use crate::spinlock::{acquire, initlock, release, Spinlock};
use core::ptr;
<<<<<<< HEAD

=======
use crate::printf::printf;
>>>>>>> aa7589b7
extern "C" {
    #[no_mangle]
    fn panic(_: *mut libc::c_char) -> !;
    #[no_mangle]
    fn memset(_: *mut libc::c_void, _: libc::c_int, _: uint) -> *mut libc::c_void;
}
pub type uint = libc::c_uint;
pub type uint64 = libc::c_ulong;

<<<<<<< HEAD
pub static mut end: [u8; 0] = [0; 0];
/// first address after kernel.
/// defined by kernel.ld.
=======
pub static mut end: [u8;0] = [0; 0];
// Mutual exclusion lock.
#[derive(Copy, Clone)]
#[repr(C)]
pub struct spinlock {
    pub locked: uint,
    pub name: *mut libc::c_char,
    pub cpu: *mut cpu,
}
// first address after kernel.
// defined by kernel.ld.
>>>>>>> aa7589b7
#[derive(Copy, Clone)]
#[repr(C)]
pub struct run {
    pub next: *mut run,
}
#[derive(Copy, Clone)]
#[repr(C)]
pub struct C2RustUnnamed {
    pub lock: Spinlock,
    pub freelist: *mut run,
}
// Physical memory layout
// qemu -machine virt is set up like this,
// based on qemu's hw/riscv/virt.c:
//
// 00001000 -- boot ROM, provided by qemu
// 02000000 -- CLINT
// 0C000000 -- PLIC
// 10000000 -- uart0
// 10001000 -- virtio disk
// 80000000 -- boot ROM jumps here in machine mode
//             -kernel loads the kernel here
// unused RAM after 80000000.
// the kernel uses physical memory thus:
// 80000000 -- entry.S, then kernel text and data
// end -- start of kernel page allocation area
// PHYSTOP -- end RAM used by the kernel
// qemu puts UART registers here in physical memory.
// virtio mmio interface
// local interrupt controller, which contains the timer.
// cycles since boot.
// qemu puts programmable interrupt controller here.
// the kernel expects there to be RAM
// for use by the kernel and user pages
// from physical address 0x80000000 to PHYSTOP.
pub const KERNBASE: libc::c_long = 0x80000000 as libc::c_long;
pub const PHYSTOP: libc::c_long =
    KERNBASE + (128 as libc::c_int * 1024 as libc::c_int * 1024 as libc::c_int) as libc::c_long;
pub const PGSIZE: libc::c_int = 4096 as libc::c_int;
#[no_mangle]
pub static mut kmem: C2RustUnnamed = C2RustUnnamed {
    lock: Spinlock {
        locked: 0,
        name: 0 as *const libc::c_char as *mut libc::c_char,
        cpu: 0 as *const cpu as *mut cpu,
    },
    freelist: 0 as *const run as *mut run,
};
#[no_mangle]
pub unsafe extern "C" fn kinit() {
    initlock(
        &mut kmem.lock,
        b"kmem\x00" as *const u8 as *const libc::c_char as *mut libc::c_char,
    );
<<<<<<< HEAD

    // To successfully boot rv6 and pass usertests, two printf()s with b"\x00"
    // and variable `a` are needed. See https://github.com/kaist-cp/rv6/issues/8
    let a = 10;
    printf(b"\x00" as *const u8 as *const libc::c_char as *mut libc::c_char);
    printf(
        b"\x00" as *const u8 as *const libc::c_char as *mut libc::c_char,
        a,
    );
=======
    
    // To successfully boot rv6 and pass usertests, two printf()s with b"\x00" 
    // and variable `a` are needed. See https://github.com/kaist-cp/rv6/issues/8
    let a = 10;
    printf(b"\x00" as *const u8 as *const libc::c_char as *mut libc::c_char);
    printf(b"\x00" as *const u8 as *const libc::c_char as *mut libc::c_char, a);
>>>>>>> aa7589b7

    freerange(
        end.as_mut_ptr() as *mut libc::c_void,
        PHYSTOP as *mut libc::c_void,
    );
}
/// Physical memory allocator, for user processes,
/// kernel stacks, page-table pages,
/// and pipe buffers. Allocates whole 4096-byte pages.
#[no_mangle]
pub unsafe extern "C" fn freerange(mut pa_start: *mut libc::c_void, mut pa_end: *mut libc::c_void) {
    let mut p: *mut libc::c_char = ptr::null_mut();
    p = ((pa_start as uint64)
        .wrapping_add(PGSIZE as libc::c_ulong)
        .wrapping_sub(1 as libc::c_int as libc::c_ulong)
        & !(PGSIZE - 1 as libc::c_int) as libc::c_ulong) as *mut libc::c_char;
<<<<<<< HEAD

=======
    
>>>>>>> aa7589b7
    while p.offset(PGSIZE as isize) <= pa_end as *mut libc::c_char {
        kfree(p as *mut libc::c_void);
        p = p.offset(PGSIZE as isize)
    }
}
/// Free the page of physical memory pointed at by v,
/// which normally should have been returned by a
/// call to kalloc().  (The exception is when
/// initializing the allocator; see kinit above.)
#[no_mangle]
pub unsafe extern "C" fn kfree(mut pa: *mut libc::c_void) {
    let mut r: *mut run = ptr::null_mut();
    if (pa as uint64).wrapping_rem(PGSIZE as libc::c_ulong) != 0 as libc::c_int as libc::c_ulong
        || (pa as *mut libc::c_char) < end.as_mut_ptr()
        || pa as uint64 >= PHYSTOP as libc::c_ulong
    {
        panic(b"kfree\x00" as *const u8 as *const libc::c_char as *mut libc::c_char);
    }
    // Fill with junk to catch dangling refs.
    memset(pa, 1 as libc::c_int, PGSIZE as uint);
    r = pa as *mut run;
    acquire(&mut kmem.lock);
    (*r).next = kmem.freelist;
    kmem.freelist = r;
    release(&mut kmem.lock);
}
// kalloc.c
/// Allocate one 4096-byte page of physical memory.
/// Returns a pointer that the kernel can use.
/// Returns 0 if the memory cannot be allocated.
#[no_mangle]
pub unsafe extern "C" fn kalloc() -> *mut libc::c_void {
    let mut r: *mut run = ptr::null_mut(); // fill with junk
    acquire(&mut kmem.lock);
    r = kmem.freelist;
    if !r.is_null() {
        kmem.freelist = (*r).next
    }
    release(&mut kmem.lock);
    if !r.is_null() {
        memset(
            r as *mut libc::c_char as *mut libc::c_void,
            5 as libc::c_int,
            PGSIZE as uint,
        );
    }
    r as *mut libc::c_void
}<|MERGE_RESOLUTION|>--- conflicted
+++ resolved
@@ -3,11 +3,6 @@
 use crate::proc::cpu;
 use crate::spinlock::{acquire, initlock, release, Spinlock};
 use core::ptr;
-<<<<<<< HEAD
-
-=======
-use crate::printf::printf;
->>>>>>> aa7589b7
 extern "C" {
     #[no_mangle]
     fn panic(_: *mut libc::c_char) -> !;
@@ -17,23 +12,9 @@
 pub type uint = libc::c_uint;
 pub type uint64 = libc::c_ulong;
 
-<<<<<<< HEAD
 pub static mut end: [u8; 0] = [0; 0];
 /// first address after kernel.
 /// defined by kernel.ld.
-=======
-pub static mut end: [u8;0] = [0; 0];
-// Mutual exclusion lock.
-#[derive(Copy, Clone)]
-#[repr(C)]
-pub struct spinlock {
-    pub locked: uint,
-    pub name: *mut libc::c_char,
-    pub cpu: *mut cpu,
-}
-// first address after kernel.
-// defined by kernel.ld.
->>>>>>> aa7589b7
 #[derive(Copy, Clone)]
 #[repr(C)]
 pub struct run {
@@ -88,7 +69,6 @@
         &mut kmem.lock,
         b"kmem\x00" as *const u8 as *const libc::c_char as *mut libc::c_char,
     );
-<<<<<<< HEAD
 
     // To successfully boot rv6 and pass usertests, two printf()s with b"\x00"
     // and variable `a` are needed. See https://github.com/kaist-cp/rv6/issues/8
@@ -98,14 +78,6 @@
         b"\x00" as *const u8 as *const libc::c_char as *mut libc::c_char,
         a,
     );
-=======
-    
-    // To successfully boot rv6 and pass usertests, two printf()s with b"\x00" 
-    // and variable `a` are needed. See https://github.com/kaist-cp/rv6/issues/8
-    let a = 10;
-    printf(b"\x00" as *const u8 as *const libc::c_char as *mut libc::c_char);
-    printf(b"\x00" as *const u8 as *const libc::c_char as *mut libc::c_char, a);
->>>>>>> aa7589b7
 
     freerange(
         end.as_mut_ptr() as *mut libc::c_void,
@@ -122,11 +94,6 @@
         .wrapping_add(PGSIZE as libc::c_ulong)
         .wrapping_sub(1 as libc::c_int as libc::c_ulong)
         & !(PGSIZE - 1 as libc::c_int) as libc::c_ulong) as *mut libc::c_char;
-<<<<<<< HEAD
-
-=======
-    
->>>>>>> aa7589b7
     while p.offset(PGSIZE as isize) <= pa_end as *mut libc::c_char {
         kfree(p as *mut libc::c_void);
         p = p.offset(PGSIZE as isize)
