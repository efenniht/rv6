use crate::{
    libc,
<<<<<<< HEAD
    memlayout::{TRAMPOLINE, TRAPFRAME, UART0_IRQ, VIRTIO0_IRQ},
    proc::{cpu, myproc, proc_0, RUNNING},
    riscv::{
        intr_get, intr_off, intr_on, r_satp, r_scause, r_sepc, r_sip, r_sstatus, r_stval, r_tp,
        w_sepc, w_sip, w_sstatus, w_stvec, PGSIZE, SATP_SV39, SSTATUS_SPIE, SSTATUS_SPP,
=======
    plic::{plic_claim, plic_complete},
    printf::{panic, printf},
    proc::{cpu, cpuid, exit, myproc, proc_0, wakeup, yield_0},
    riscv::{
        intr_get, intr_off, intr_on, r_satp, r_scause, r_sepc, r_sip, r_sstatus, r_stval, r_tp,
        w_sepc, w_sip, w_sstatus, w_stvec, MAXVA, PGSIZE, SATP_SV39, SSTATUS_SPIE, SSTATUS_SPP,
>>>>>>> a51db6db
    },
    spinlock::{acquire, initlock, release, Spinlock},
    syscall::syscall,
    uart::uartintr,
    virtio_disk::virtio_disk_intr,
};
extern "C" {
    // trampoline.S
    #[no_mangle]
    static mut trampoline: [libc::c_char; 0];
    #[no_mangle]
    static mut uservec: [libc::c_char; 0];
    #[no_mangle]
    static mut userret: [libc::c_char; 0];
    // in kernelvec.S, calls kerneltrap().
    #[no_mangle]
    fn kernelvec();
}
<<<<<<< HEAD
=======
pub type pagetable_t = *mut u64;
pub type procstate = u32;
pub const ZOMBIE: procstate = 4;
pub const RUNNING: procstate = 3;
pub const RUNNABLE: procstate = 2;
pub const SLEEPING: procstate = 1;
pub const UNUSED: procstate = 0;
// Physical memory layout
// qemu -machine virt is set up like this,
// based on qemu's hw/riscv/virt.c:
//
// 00001000 -- boot ROM, provided by qemu
// 02000000 -- CLINT
// 0C000000 -- PLIC
// 10000000 -- uart0
// 10001000 -- virtio disk
// 80000000 -- boot ROM jumps here in machine mode
//             -kernel loads the kernel here
// unused RAM after 80000000.
// the kernel uses physical memory thus:
// 80000000 -- entry.S, then kernel text and data
// end -- start of kernel page allocation area
// PHYSTOP -- end RAM used by the kernel
// qemu puts UART registers here in physical memory.
pub const UART0_IRQ: i32 = 10;
// virtio mmio interface
pub const VIRTIO0_IRQ: i32 = 1;
// local interrupt controller, which contains the timer.
// cycles since boot.
// qemu puts programmable interrupt controller here.
// the kernel expects there to be RAM
// for use by the kernel and user pages
// from physical address 0x80000000 to PHYSTOP.
// map the trampoline page to the highest address,
// in both user and kernel space.
pub const TRAMPOLINE: i64 = MAXVA - PGSIZE as i64;
// map kernel stacks beneath the trampoline,
// each surrounded by invalid guard pages.
// User memory layout.
// Address zero first:
//   text
//   original data and bss
//   fixed-size stack
//   expandable heap
//   ...
//   TRAPFRAME (p->tf, used by the trampoline)
//   TRAMPOLINE (the same page as in the kernel)
pub const TRAPFRAME: i64 = TRAMPOLINE - PGSIZE as i64;

>>>>>>> a51db6db
#[no_mangle]
pub static mut tickslock: Spinlock = Spinlock {
    locked: 0,
    name: 0 as *const libc::c_char as *mut libc::c_char,
    cpu: 0 as *const cpu as *mut cpu,
};
#[no_mangle]
pub static mut ticks: u32 = 0;
#[no_mangle]
pub unsafe extern "C" fn trapinit() {
    initlock(
        &mut tickslock,
        b"time\x00" as *const u8 as *const libc::c_char as *mut libc::c_char,
    );
}
/// set up to take exceptions and traps while in the kernel.
#[no_mangle]
pub unsafe extern "C" fn trapinithart() {
    w_stvec(::core::mem::transmute::<
        Option<unsafe extern "C" fn() -> ()>,
        u64,
    >(Some(::core::mem::transmute::<
        unsafe extern "C" fn() -> (),
        unsafe extern "C" fn() -> (),
    >(kernelvec))));
}

/// handle an interrupt, exception, or system call from user space.
/// called from trampoline.S
#[no_mangle]
pub unsafe extern "C" fn usertrap() {
    let mut which_dev: i32 = 0 as i32;
    if r_sstatus() & SSTATUS_SPP as u64 != 0 as i32 as u64 {
        panic(
            b"usertrap: not from user mode\x00" as *const u8 as *const libc::c_char
                as *mut libc::c_char,
        );
    }
    // send interrupts and exceptions to kerneltrap(),
    // since we're now in the kernel.
    w_stvec(::core::mem::transmute::<
        Option<unsafe extern "C" fn() -> ()>,
        u64,
    >(Some(::core::mem::transmute::<
        unsafe extern "C" fn() -> (),
        unsafe extern "C" fn() -> (),
    >(kernelvec))));
    let mut p: *mut proc_0 = myproc();
    // save user program counter.
    (*(*p).tf).epc = r_sepc();
    if r_scause() == 8 as u64 {
        // system call
        if (*p).killed != 0 {
            exit(-(1 as i32));
        }
        // sepc points to the ecall instruction,
        // but we want to return to the next instruction.
        (*(*p).tf).epc = ((*(*p).tf).epc as u64).wrapping_add(4 as u64) as u64;
        // an interrupt will change sstatus &c registers,
        // so don't enable until done with those registers.
        intr_on();
        syscall();
    } else {
        which_dev = devintr();
        if which_dev == 0 as i32 {
            printf(
                b"usertrap(): unexpected scause %p pid=%d\n\x00" as *const u8 as *const libc::c_char
                    as *mut libc::c_char,
                r_scause(),
                (*p).pid,
            );
            printf(
                b"            sepc=%p stval=%p\n\x00" as *const u8 as *const libc::c_char
                    as *mut libc::c_char,
                r_sepc(),
                r_stval(),
            );
            (*p).killed = 1 as i32
        }
    }
    if (*p).killed != 0 {
        exit(-(1 as i32));
    }
    // give up the CPU if this is a timer interrupt.
    if which_dev == 2 as i32 {
        yield_0();
    }
    usertrapret();
}

/// return to user space
#[no_mangle]
pub unsafe extern "C" fn usertrapret() {
    let mut p: *mut proc_0 = myproc();
    // turn off interrupts, since we're switching
    // now from kerneltrap() to usertrap().
    intr_off();
    // send syscalls, interrupts, and exceptions to trampoline.S
    w_stvec(
        (TRAMPOLINE
            + uservec
                .as_mut_ptr()
                .wrapping_offset_from(trampoline.as_mut_ptr()) as i64) as u64,
    );
    // set up trapframe values that uservec will need when
    // the process next re-enters the kernel.
    (*(*p).tf).kernel_satp = r_satp(); // kernel page table
    (*(*p).tf).kernel_sp = (*p).kstack.wrapping_add(PGSIZE as u64); // process's kernel stack
    (*(*p).tf).kernel_trap = ::core::mem::transmute::<Option<unsafe extern "C" fn() -> ()>, u64>(
        Some(usertrap as unsafe extern "C" fn() -> ()),
    ); // hartid for cpuid()
    (*(*p).tf).kernel_hartid = r_tp();
    // set up the registers that trampoline.S's sret will use
    // to get to user space.
    // set S Previous Privilege mode to User.
    let mut x: u64 = r_sstatus(); // clear SPP to 0 for user mode
    x &= !SSTATUS_SPP as u64; // enable interrupts in user mode
    x |= SSTATUS_SPIE as u64;
    w_sstatus(x);
    // set S Exception Program Counter to the saved user pc.
    w_sepc((*(*p).tf).epc);
    // tell trampoline.S the user page table to switch to.
    let mut satp: u64 = SATP_SV39 as u64 | (*p).pagetable as u64 >> 12 as i32;
    // jump to trampoline.S at the top of memory, which
    // switches to the user page table, restores user registers,
    // and switches to user mode with sret.
    let mut fn_0: u64 = (TRAMPOLINE
        + userret
            .as_mut_ptr()
            .wrapping_offset_from(trampoline.as_mut_ptr()) as i64) as u64;
    ::core::mem::transmute::<isize, Option<unsafe extern "C" fn(_: u64, _: u64) -> ()>>(
        fn_0 as isize,
    )
    .expect("non-null function pointer")(TRAPFRAME as u64, satp);
}
/// interrupts and exceptions from kernel code go here via kernelvec,
/// on whatever the current kernel stack is.
/// must be 4-byte aligned to fit in stvec.
#[no_mangle]
pub unsafe extern "C" fn kerneltrap() {
    let mut which_dev: i32 = 0 as i32;
    let mut sepc: u64 = r_sepc();
    let mut sstatus: u64 = r_sstatus();
    let mut scause: u64 = r_scause();
    if sstatus & SSTATUS_SPP as u64 == 0 as u64 {
        panic(
            b"kerneltrap: not from supervisor mode\x00" as *const u8 as *const libc::c_char
                as *mut libc::c_char,
        );
    }
    if intr_get() != 0 as i32 {
        panic(
            b"kerneltrap: interrupts enabled\x00" as *const u8 as *const libc::c_char
                as *mut libc::c_char,
        );
    }
    which_dev = devintr();
    if which_dev == 0 as i32 {
        printf(
            b"scause %p\n\x00" as *const u8 as *const libc::c_char as *mut libc::c_char,
            scause,
        );
        printf(
            b"sepc=%p stval=%p\n\x00" as *const u8 as *const libc::c_char as *mut libc::c_char,
            r_sepc(),
            r_stval(),
        );
        panic(b"kerneltrap\x00" as *const u8 as *const libc::c_char as *mut libc::c_char);
    }
    // give up the CPU if this is a timer interrupt.
    if which_dev == 2 && !myproc().is_null() && (*myproc()).state as u32 == RUNNING as u32 {
        yield_0();
    }
    // the yield() may have caused some traps to occur,
    // so restore trap registers for use by kernelvec.S's sepc instruction.
    w_sepc(sepc);
    w_sstatus(sstatus);
}
#[no_mangle]
pub unsafe extern "C" fn clockintr() {
    acquire(&mut tickslock);
    ticks = ticks.wrapping_add(1);
    wakeup(&mut ticks as *mut u32 as *mut libc::c_void);
    release(&mut tickslock);
}
/// check if it's an external interrupt or software interrupt,
/// and handle it.
/// returns 2 if timer interrupt,
/// 1 if other device,
/// 0 if not recognized.
#[no_mangle]
pub unsafe extern "C" fn devintr() -> i32 {
    let mut scause: u64 = r_scause();
    if scause & 0x8000000000000000 as u64 != 0 && scause & 0xff as u64 == 9 as u64 {
        // this is a supervisor external interrupt, via PLIC.
        // irq indicates which device interrupted.
        let mut irq: i32 = plic_claim();
        if irq == UART0_IRQ {
            uartintr();
        } else if irq == VIRTIO0_IRQ {
            virtio_disk_intr();
        }
        plic_complete(irq);
        1
    } else if scause == 0x8000000000000001 as u64 {
        // software interrupt from a machine-mode timer interrupt,
        // forwarded by timervec in kernelvec.S.
        if cpuid() == 0 {
            clockintr();
        }
        // acknowledge the software interrupt by clearing
        // the SSIP bit in sip.
        w_sip(r_sip() & !(2 as i32) as u64);
        2
    } else {
        0
    }
}<|MERGE_RESOLUTION|>--- conflicted
+++ resolved
@@ -1,19 +1,12 @@
+use crate::libc;
 use crate::{
-    libc,
-<<<<<<< HEAD
     memlayout::{TRAMPOLINE, TRAPFRAME, UART0_IRQ, VIRTIO0_IRQ},
-    proc::{cpu, myproc, proc_0, RUNNING},
-    riscv::{
-        intr_get, intr_off, intr_on, r_satp, r_scause, r_sepc, r_sip, r_sstatus, r_stval, r_tp,
-        w_sepc, w_sip, w_sstatus, w_stvec, PGSIZE, SATP_SV39, SSTATUS_SPIE, SSTATUS_SPP,
-=======
     plic::{plic_claim, plic_complete},
     printf::{panic, printf},
-    proc::{cpu, cpuid, exit, myproc, proc_0, wakeup, yield_0},
+    proc::{cpu, cpuid, exit, myproc, proc_0, RUNNING, wakeup, yield_0},
     riscv::{
         intr_get, intr_off, intr_on, r_satp, r_scause, r_sepc, r_sip, r_sstatus, r_stval, r_tp,
         w_sepc, w_sip, w_sstatus, w_stvec, MAXVA, PGSIZE, SATP_SV39, SSTATUS_SPIE, SSTATUS_SPP,
->>>>>>> a51db6db
     },
     spinlock::{acquire, initlock, release, Spinlock},
     syscall::syscall,
@@ -32,58 +25,6 @@
     #[no_mangle]
     fn kernelvec();
 }
-<<<<<<< HEAD
-=======
-pub type pagetable_t = *mut u64;
-pub type procstate = u32;
-pub const ZOMBIE: procstate = 4;
-pub const RUNNING: procstate = 3;
-pub const RUNNABLE: procstate = 2;
-pub const SLEEPING: procstate = 1;
-pub const UNUSED: procstate = 0;
-// Physical memory layout
-// qemu -machine virt is set up like this,
-// based on qemu's hw/riscv/virt.c:
-//
-// 00001000 -- boot ROM, provided by qemu
-// 02000000 -- CLINT
-// 0C000000 -- PLIC
-// 10000000 -- uart0
-// 10001000 -- virtio disk
-// 80000000 -- boot ROM jumps here in machine mode
-//             -kernel loads the kernel here
-// unused RAM after 80000000.
-// the kernel uses physical memory thus:
-// 80000000 -- entry.S, then kernel text and data
-// end -- start of kernel page allocation area
-// PHYSTOP -- end RAM used by the kernel
-// qemu puts UART registers here in physical memory.
-pub const UART0_IRQ: i32 = 10;
-// virtio mmio interface
-pub const VIRTIO0_IRQ: i32 = 1;
-// local interrupt controller, which contains the timer.
-// cycles since boot.
-// qemu puts programmable interrupt controller here.
-// the kernel expects there to be RAM
-// for use by the kernel and user pages
-// from physical address 0x80000000 to PHYSTOP.
-// map the trampoline page to the highest address,
-// in both user and kernel space.
-pub const TRAMPOLINE: i64 = MAXVA - PGSIZE as i64;
-// map kernel stacks beneath the trampoline,
-// each surrounded by invalid guard pages.
-// User memory layout.
-// Address zero first:
-//   text
-//   original data and bss
-//   fixed-size stack
-//   expandable heap
-//   ...
-//   TRAPFRAME (p->tf, used by the trampoline)
-//   TRAMPOLINE (the same page as in the kernel)
-pub const TRAPFRAME: i64 = TRAMPOLINE - PGSIZE as i64;
-
->>>>>>> a51db6db
 #[no_mangle]
 pub static mut tickslock: Spinlock = Spinlock {
     locked: 0,
